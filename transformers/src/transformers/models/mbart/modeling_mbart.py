# coding=utf-8
# Copyright 2021, The Facebook AI Research Team and The HuggingFace Inc. team. All rights reserved.
# Copyright 2021, National Institute of Information and Communication Technology (Raj Dabre)
# Modified portions by Raj Dabre are indicated as so.  
#
# Licensed under the Apache License, Version 2.0 (the "License");
# you may not use this file except in compliance with the License.
# You may obtain a copy of the License at
#
#     http://www.apache.org/licenses/LICENSE-2.0
#
# Unless required by applicable law or agreed to in writing, software
# distributed under the License is distributed on an "AS IS" BASIS,
# WITHOUT WARRANTIES OR CONDITIONS OF ANY KIND, either express or implied.
# See the License for the specific language governing permissions and
# limitations under the License.
""" PyTorch MBART model. """
import copy
import math
import random
from typing import Optional, Tuple

import torch
import numpy as np
import torch.nn.functional as F
import torch.utils.checkpoint
from torch import nn
from torch.nn import CrossEntropyLoss
## Modified by Raj Dabre. Start.
from torch.autograd import Function
## Modified by Raj Dabre. End.

from ...activations import ACT2FN
from ...file_utils import (
    add_code_sample_docstrings,
    add_end_docstrings,
    add_start_docstrings,
    add_start_docstrings_to_model_forward,
    replace_return_docstrings,
)
from ...modeling_outputs import (
    BaseModelOutput,
    BaseModelOutputWithPastAndCrossAttentions,
    CausalLMOutputWithCrossAttentions,
    Seq2SeqLMOutput,
    Seq2SeqModelOutput,
    Seq2SeqQuestionAnsweringModelOutput,
    Seq2SeqSequenceClassifierOutput,
)
from ...modeling_utils import PreTrainedModel
from ...utils import logging
from .configuration_mbart import MBartConfig


logger = logging.get_logger(__name__)

_CONFIG_FOR_DOC = "MBartConfig"
_TOKENIZER_FOR_DOC = "MBartTokenizer"


MBART_PRETRAINED_MODEL_ARCHIVE_LIST = [
    "facebook/mbart-large-cc25",
    # See all MBART models at https://huggingface.co/models?filter=mbart
]


def shift_tokens_right(input_ids: torch.Tensor, pad_token_id: int):
    """
    Shift input ids one token to the right, and wrap the last non pad token (the <LID> token) Note that MBart does not
    have a single `decoder_start_token_id` in contrast to other Bart-like models.
    """
    prev_output_tokens = input_ids.clone()

    assert pad_token_id is not None, "self.model.config.pad_token_id has to be defined."
    # replace possible -100 values in labels by `pad_token_id`
    prev_output_tokens.masked_fill_(prev_output_tokens == -100, pad_token_id)

    index_of_eos = (prev_output_tokens.ne(pad_token_id).sum(dim=1) - 1).unsqueeze(-1)
    decoder_start_tokens = prev_output_tokens.gather(1, index_of_eos).squeeze()
    prev_output_tokens[:, 1:] = prev_output_tokens[:, :-1].clone()
    prev_output_tokens[:, 0] = decoder_start_tokens

    return prev_output_tokens


# Copied from transformers.models.bart.modeling_bart._make_causal_mask
def _make_causal_mask(input_ids_shape: torch.Size, dtype: torch.dtype, past_key_values_length: int = 0):
    """
    Make causal mask used for bi-directional self-attention.
    """
    bsz, tgt_len = input_ids_shape
    mask = torch.full((tgt_len, tgt_len), -1e10) ## Changed here to -1e10 float("-inf") ## Modified by Raj Dabre.
    mask_cond = torch.arange(mask.size(-1))
    mask.masked_fill_(mask_cond < (mask_cond + 1).view(mask.size(-1), 1), 0)
    mask = mask.to(dtype)

    if past_key_values_length > 0:
        mask = torch.cat([torch.zeros(tgt_len, past_key_values_length, dtype=dtype), mask], dim=-1)
    return mask[None, None, :, :].expand(bsz, 1, tgt_len, tgt_len + past_key_values_length)


## Modified by Raj Dabre. Start.
# Copied from transformers.models.bart.modeling_bart._expand_mask
def _expand_mask(mask: torch.Tensor, dtype: torch.dtype, tgt_len: Optional[int] = None, wait_k: Optional[int] = -1, curr_decode_length: Optional[int] = -1):
    """
    Expands attention_mask from `[bsz, seq_len]` to `[bsz, 1, tgt_seq_len, src_seq_len]`.
    """
    bsz, src_len = mask.size()
    tgt_len = tgt_len if tgt_len is not None else src_len

    expanded_mask = mask[:, None, None, :].expand(bsz, 1, tgt_len, src_len).to(dtype)
    if wait_k != -1:
        if curr_decode_length == -1:
            expanded_mask = torch.tril(expanded_mask, wait_k-1) ## This causes the attention mask to be lower triangular to mask future tokens. If wait-k is k then the diagonal shift should be k-1.
        else:
            expanded_mask = torch.tril(expanded_mask, (curr_decode_length-1) + (wait_k-1)) ## This causes the attention mask to be lower triangular to mask future tokens. If wait-k is k then the diagonal shift should be k-1.
    inverted_mask = 1.0 - expanded_mask

    return inverted_mask.masked_fill(inverted_mask.bool(), -1e10) # torch.finfo(dtype).min


class MBartSinusoidalPositionalEmbedding(nn.Embedding):
    """This module produces sinusoidal positional embeddings of any length."""

    def __init__(self, num_positions: int, embedding_dim: int, padding_idx: Optional[int] = None):
        super().__init__(num_positions, embedding_dim)
        self.weight = self._init_weight(self.weight)

    @staticmethod
    def _init_weight(out: nn.Parameter):
        """
        Identical to the XLM create_sinusoidal_embeddings except features are not interleaved. The cos features are in
        the 2nd half of the vector. [dim // 2:]
        """
        n_pos, dim = out.shape
        position_enc = np.array(
            [[pos / np.power(10000, 2 * (j // 2) / dim) for j in range(dim)] for pos in range(n_pos)]
        )
        out.requires_grad = False  # set early to avoid an error in pytorch-1.8+
        sentinel = dim // 2 if dim % 2 == 0 else (dim // 2) + 1
        out[:, 0:sentinel] = torch.FloatTensor(np.sin(position_enc[:, 0::2]))
        out[:, sentinel:] = torch.FloatTensor(np.cos(position_enc[:, 1::2]))
        out.detach_()
        return out

    @torch.no_grad()
    def forward(self, input_ids_shape: torch.Size, past_key_values_length: int = 0):
        """`input_ids_shape` is expected to be [bsz x seqlen]."""
        bsz, seq_len = input_ids_shape[:2]
        positions = torch.arange(
            past_key_values_length, past_key_values_length + seq_len, dtype=torch.long, device=self.weight.device
        )
        return super().forward(positions)

## Modified by Raj Dabre. End.

# Copied from transformers.models.bart.modeling_bart.BartLearnedPositionalEmbedding with Bart->MBart
class MBartLearnedPositionalEmbedding(nn.Embedding):
    """
    This module learns positional embeddings up to a fixed maximum size.
    """

    def __init__(self, num_embeddings: int, embedding_dim: int, padding_idx: int):
        assert padding_idx is not None, "`padding_idx` should not be None, but of type int"
        # MBart is set up so that if padding_idx is specified then offset the embedding ids by 2
        # and adjust num_embeddings appropriately. Other models dont have this hack
        self.offset = 2
        super().__init__(num_embeddings + self.offset, embedding_dim, padding_idx=padding_idx)

    def forward(self, input_ids_shape: torch.Size, past_key_values_length: int = 0):
        """`input_ids_shape` is expected to be [bsz x seqlen]."""
        bsz, seq_len = input_ids_shape[:2]
        positions = torch.arange(
            past_key_values_length, past_key_values_length + seq_len, dtype=torch.long, device=self.weight.device
        )
        return super().forward(positions + self.offset)


# Copied from transformers.models.bart.modeling_bart.BartAttention with Bart->MBart
class MBartAttention(nn.Module):
    """Multi-headed attention from 'Attention Is All You Need' paper"""

    def __init__(
        self,
        embed_dim: int,
        num_heads: int,
        dropout: float = 0.0,
        is_decoder: bool = False,
        bias: bool = True,
        multi_source_method = None,
        no_scale_attention_embedding = False,
    ):
        super().__init__()
        self.embed_dim = embed_dim
        self.num_heads = num_heads
        self.dropout = dropout
        self.head_dim = embed_dim // num_heads
        assert (
            self.head_dim * num_heads == self.embed_dim
        ), f"embed_dim must be divisible by num_heads (got `embed_dim`: {self.embed_dim} and `num_heads`: {num_heads})."
        self.scaling = self.head_dim ** -0.5 if not no_scale_attention_embedding else 1.0
        self.is_decoder = is_decoder

        self.k_proj = nn.Linear(embed_dim, embed_dim, bias=bias)
        self.v_proj = nn.Linear(embed_dim, embed_dim, bias=bias)
        self.q_proj = nn.Linear(embed_dim, embed_dim, bias=bias)
        self.out_proj = nn.Linear(embed_dim, embed_dim, bias=bias)
        ## Modified by Raj Dabre. Start.
        if multi_source_method == "merge_after_attention" or multi_source_method == "self_relevance_and_merge_after_attention" or multi_source_method == "self_relevance_and_merge_after_attention_with_context_relevance_only" or multi_source_method == "merge_after_attention_with_context_relevance_only" or multi_source_method == "mid_fusion_merge_after_attention" or multi_source_method == "bottleneck_mid_fusion_merge_after_attention": ## We pass the attentions through a gating method. X and Y are combined as w*x+(1-w)*Y where w=sigmoid(W[X:Y]) where [X:Y] is the concatenation of X and Y along hidden axis.
            if multi_source_method == "merge_after_attention" or multi_source_method == "self_relevance_and_merge_after_attention" or multi_source_method == "mid_fusion_merge_after_attention" or multi_source_method == "bottleneck_mid_fusion_merge_after_attention":
                self.gating_layer = nn.Linear(2*self.head_dim, self.head_dim, bias=False)
            else:
                self.gating_layer = nn.Linear(self.head_dim, self.head_dim, bias=False)
            self.multi_source = True
            self.multi_source_method = multi_source_method
        else:
            self.multi_source = False
            self.multi_source_method = ""
        ## Modified by Raj Dabre. End.

    def _shape(self, tensor: torch.Tensor, seq_len: int, bsz: int):
        return tensor.view(bsz, seq_len, self.num_heads, self.head_dim).transpose(1, 2).contiguous()

    def forward(
        self,
        hidden_states: torch.Tensor,
        key_value_states: Optional[torch.Tensor] = None,
        additional_key_value_states: Optional[torch.Tensor] = None,
        past_key_value: Optional[Tuple[torch.Tensor]] = None,
        additional_past_key_value: Optional[Tuple[torch.Tensor]] = None,
        attention_mask: Optional[torch.Tensor] = None,
        additional_attention_mask: Optional[torch.Tensor] = None,
        layer_head_mask: Optional[torch.Tensor] = None,
        output_attentions: bool = False,
    ) -> Tuple[torch.Tensor, Optional[torch.Tensor], Optional[Tuple[torch.Tensor]]]:
        """Input shape: Batch x Time x Channel"""

        # if key_value_states are provided this layer is used as a cross-attention layer
        # for the decoder
        is_cross_attention = key_value_states is not None
        bsz, tgt_len, embed_dim = hidden_states.size()

        # get query proj
        query_states = self.q_proj(hidden_states) * self.scaling
        # get key, value proj
        ## Modified by Raj Dabre. Start.
        if is_cross_attention and past_key_value is not None:
            # reuse k,v, cross_attentions
            key_states = past_key_value[0]
            value_states = past_key_value[1]
            if self.multi_source: # additional_past_key_value is not None
                additional_key_states = additional_past_key_value[0]
                additional_value_states = additional_past_key_value[1]
        ## Modified by Raj Dabre. Enf.
        elif is_cross_attention:
            # cross_attentions
            key_states = self._shape(self.k_proj(key_value_states), -1, bsz)
            value_states = self._shape(self.v_proj(key_value_states), -1, bsz)
            ## Modified by Raj Dabre. Start.
            if self.multi_source: # additional_past_key_value is not None
                additional_key_states = self._shape(self.k_proj(additional_key_value_states), -1, bsz)
                additional_value_states = self._shape(self.v_proj(additional_key_value_states), -1, bsz)
            ## Modified by Raj Dabre. End.
        elif past_key_value is not None:
            # reuse k, v, self_attention
            key_states = self._shape(self.k_proj(hidden_states), -1, bsz)
            value_states = self._shape(self.v_proj(hidden_states), -1, bsz)
            key_states = torch.cat([past_key_value[0], key_states], dim=2)
            value_states = torch.cat([past_key_value[1], value_states], dim=2)
        else:
            # self_attention
            key_states = self._shape(self.k_proj(hidden_states), -1, bsz)
            value_states = self._shape(self.v_proj(hidden_states), -1, bsz)

        if self.is_decoder:
            # if cross_attention save Tuple(torch.Tensor, torch.Tensor) of all cross attention key/value_states.
            # Further calls to cross_attention layer can then reuse all cross-attention
            # key/value_states (first "if" case)
            # if uni-directional self-attention (decoder) save Tuple(torch.Tensor, torch.Tensor) of
            # all previous decoder key/value_states. Further calls to uni-directional self-attention
            # can concat previous decoder key/value_states to current projected key/value_states (third "elif" case)
            # if encoder bi-directional self-attention `past_key_value` is always `None`
            past_key_value = (key_states, value_states)
            ## Modified by Raj Dabre. Start.
            if self.multi_source and is_cross_attention: ## Both conditions are not needed as one multi-source logic can only run when there is cross attention. multi_source is sufficient but keeping this condition for checking.
                additional_past_key_value = (additional_key_states, additional_value_states)
            ## Modified by Raj Dabre. End.
        proj_shape = (bsz * self.num_heads, -1, self.head_dim)
        query_states = self._shape(query_states, tgt_len, bsz).view(*proj_shape)
        key_states = key_states.view(*proj_shape)
        value_states = value_states.view(*proj_shape)

        src_len = key_states.size(1)
        attn_weights = torch.bmm(query_states, key_states.transpose(1, 2))
        assert attn_weights.size() == (
            bsz * self.num_heads,
            tgt_len,
            src_len,
        ), f"Attention weights should be of size {(bsz * self.num_heads, tgt_len, src_len)}, but is {attn_weights.size()}"
        
        if attention_mask is not None:
            assert attention_mask.size() == (
                bsz,
                1,
                tgt_len,
                src_len,
            ), f"Attention mask should be of size {(bsz, 1, tgt_len, src_len)}, but is {attention_mask.size()}"
            attn_weights = attn_weights.view(bsz, self.num_heads, tgt_len, src_len) + attention_mask
            attn_weights = attn_weights.view(bsz * self.num_heads, tgt_len, src_len)

        attn_weights = F.softmax(attn_weights, dim=-1)
        ## Modified by Raj Dabre. Start.
        if self.multi_source:
            additional_key_states = additional_key_states.view(*proj_shape)
            additional_value_states = additional_value_states.view(*proj_shape)
            additional_src_len = additional_key_states.size(1)
            additional_attn_weights = torch.bmm(query_states, additional_key_states.transpose(1, 2))
            assert additional_attn_weights.size() == (
                bsz * self.num_heads,
                tgt_len,
                additional_src_len,
            ), f"Additional attention weights should be of size {(bsz * self.num_heads, tgt_len, additional_src_len)}, but is {additional_attn_weights.size()}"
            if additional_attention_mask is not None:
                assert additional_attention_mask.size() == (
                    bsz,
                    1,
                    tgt_len,
                    additional_src_len,
                ), f"Attention mask should be of size {(bsz, 1, tgt_len, additional_src_len)}, but is {additional_attention_mask.size()}"
                additional_attn_weights = additional_attn_weights.view(bsz, self.num_heads, tgt_len, additional_src_len) + additional_attention_mask
                additional_attn_weights = additional_attn_weights.view(bsz * self.num_heads, tgt_len, additional_src_len)

            additional_attn_weights = F.softmax(additional_attn_weights, dim=-1)
        ## Modified by Raj Dabre. End.
        
        if layer_head_mask is not None:
            assert layer_head_mask.size() == (
                self.num_heads,
            ), f"Head mask for a single layer should be of size {(self.num_heads,)}, but is {layer_head_mask.size()}"
            attn_weights = layer_head_mask.view(1, -1, 1, 1) * attn_weights.view(bsz, self.num_heads, tgt_len, src_len)
            attn_weights = attn_weights.view(bsz * self.num_heads, tgt_len, src_len)
            ## Modified by Raj Dabre. Start.
            if self.multi_source:
                additional_attn_weights = layer_head_mask.view(1, -1, 1, 1) * additional_attn_weights.view(bsz, self.num_heads, tgt_len, additional_src_len)
                additional_attn_weights = additional_attn_weights.view(bsz * self.num_heads, tgt_len, additional_src_len)
            ## Modified by Raj Dabre. End.
            
        if output_attentions:
            # this operation is a bit akward, but it's required to
            # make sure that attn_weights keeps its gradient.
            # In order to do so, attn_weights have to reshaped
            # twice and have to be reused in the following
            attn_weights_reshaped = attn_weights.view(bsz, self.num_heads, tgt_len, src_len)
            attn_weights = attn_weights_reshaped.view(bsz * self.num_heads, tgt_len, src_len)
            ## Modified by Raj Dabre. Start.
            if self.multi_source:
                additional_attn_weights_reshaped = additional_attn_weights.view(bsz, self.num_heads, tgt_len, additional_src_len)
                additional_attn_weights = additional_attn_weights_reshaped.view(bsz * self.num_heads, tgt_len, additional_src_len)
            ## Modified by Raj Dabre. End.
            
        else:
            attn_weights_reshaped = None
            ## Modified by Raj Dabre. Start.
            if self.multi_source:
                additional_attn_weights_reshaped = None
            ## Modified by Raj Dabre. End.
        
        attn_probs = F.dropout(attn_weights, p=self.dropout, training=self.training)

        attn_output = torch.bmm(attn_probs, value_states)
        
        assert attn_output.size() == (
            bsz * self.num_heads,
            tgt_len,
            self.head_dim,
        ), f"`attn_output` should be of size {(bsz, self.num_heads, tgt_len, self.head_dim)}, but is {attn_output.size()}"
        
        ## Modified by Raj Dabre. Start.
        if self.multi_source:
            additional_attn_probs = F.dropout(additional_attn_weights, p=self.dropout, training=self.training)

            additional_attn_output = torch.bmm(additional_attn_probs, additional_value_states)

            assert additional_attn_output.size() == (
                bsz * self.num_heads,
                tgt_len,
                self.head_dim,
            ), f"`attn_output` should be of size {(bsz, self.num_heads, tgt_len, self.head_dim)}, but is {additional_attn_output.size()}"
            if self.multi_source_method == "merge_after_attention" or self.multi_source_method == "self_relevance_and_merge_after_attention" or self.multi_source_method == "mid_fusion_merge_after_attention" or self.multi_source_method == "bottleneck_mid_fusion_merge_after_attention":
                attentions_merged = torch.cat([attn_output, additional_attn_output], -1) ## Concatenate along hidden axis.
                gating_weight = torch.sigmoid(self.gating_layer(attentions_merged)) ## Compute gating weight.
                attn_output = gating_weight*attn_output + (1.0-gating_weight)*additional_attn_output ## Combine attentions.
            else:
                context_self_relevance_weight = torch.sigmoid(self.gating_layer(additional_attn_output)) ## Compute gating weight.
                attn_output = attn_output + context_self_relevance_weight*additional_attn_output ## Combine attentions.

        ## Modified by Raj Dabre. End.
        
        attn_output = (
            attn_output.view(bsz, self.num_heads, tgt_len, self.head_dim)
            .transpose(1, 2)
            .reshape(bsz, tgt_len, embed_dim)
        )

        attn_output = self.out_proj(attn_output)
        
        ## Modified by Raj Dabre. Start.
        if self.multi_source:
            return attn_output, attn_weights_reshaped, additional_attn_weights_reshaped, past_key_value, additional_past_key_value
        else:
            return attn_output, attn_weights_reshaped, past_key_value
        ## Modified by Raj Dabre. End.

class MBartEncoderLayer(nn.Module):
    def __init__(self, config: MBartConfig):
        super().__init__()
        self.embed_dim = config.d_model
        self.self_attn = MBartAttention(
            embed_dim=self.embed_dim,
            num_heads=config.encoder_attention_heads,
            dropout=config.attention_dropout,
            no_scale_attention_embedding=config.no_scale_attention_embedding,
        ) ## An if else condition to either return the sann or a FFT. The FFT will be implemented via a method which pre-generates a bunch of matrices and returns a closure which uses the right matrix during runtime. 
        self.self_attn_layer_norm = nn.LayerNorm(self.embed_dim)
        self.dropout = config.dropout
        self.activation_fn = ACT2FN[config.activation_function]
        self.activation_dropout = config.activation_dropout
        self.fc1 = nn.Linear(self.embed_dim, config.encoder_ffn_dim)
        self.fc2 = nn.Linear(config.encoder_ffn_dim, self.embed_dim)
        self.final_layer_norm = nn.LayerNorm(self.embed_dim)

    def forward(
        self,
        hidden_states: torch.Tensor,
        attention_mask: torch.Tensor,
        layer_head_mask: torch.Tensor,
        output_attentions: bool = False,
    ):
        """
        Args:
            hidden_states (:obj:`torch.FloatTensor`): input to the layer of shape `(seq_len, batch, embed_dim)`
            attention_mask (:obj:`torch.FloatTensor`): attention mask of size
                `(batch, 1, tgt_len, src_len)` where padding elements are indicated by very large negative values.
            layer_head_mask (:obj:`torch.FloatTensor`): mask for attention heads in a given layer of size
                `(config.encoder_attention_heads,)`.
            output_attentions (:obj:`bool`, `optional`):
                Whether or not to return the attentions tensors of all attention layers. See ``attentions`` under
                returned tensors for more detail.
        """
        residual = hidden_states
        hidden_states = self.self_attn_layer_norm(hidden_states)
        hidden_states, attn_weights, _ = self.self_attn(
            hidden_states=hidden_states,
            attention_mask=attention_mask,
            layer_head_mask=layer_head_mask,
            output_attentions=output_attentions,
        )
        hidden_states = F.dropout(hidden_states, p=self.dropout, training=self.training)
        hidden_states = residual + hidden_states

        residual = hidden_states
        hidden_states = self.final_layer_norm(hidden_states)
        hidden_states = self.activation_fn(self.fc1(hidden_states))
        hidden_states = F.dropout(hidden_states, p=self.activation_dropout, training=self.training)
        hidden_states = self.fc2(hidden_states)
        hidden_states = F.dropout(hidden_states, p=self.dropout, training=self.training)
        hidden_states = residual + hidden_states

        if torch.isinf(hidden_states).any() or torch.isnan(hidden_states).any():
            clamp_value = torch.finfo(hidden_states.dtype).max - 1000
            hidden_states = torch.clamp(hidden_states, min=-clamp_value, max=clamp_value)

        outputs = (hidden_states,)

        if output_attentions:
            outputs += (attn_weights,)

        return outputs


class MBartDecoderLayer(nn.Module):
    def __init__(self, config: MBartConfig):
        super().__init__()
        self.embed_dim = config.d_model
        self.config = config
        self.self_attn = MBartAttention(
            embed_dim=self.embed_dim,
            num_heads=config.decoder_attention_heads,
            dropout=config.attention_dropout,
            is_decoder=True,
            no_scale_attention_embedding=config.no_scale_attention_embedding,
        )
        self.dropout = config.dropout
        self.activation_fn = ACT2FN[config.activation_function]
        self.activation_dropout = config.activation_dropout

        self.self_attn_layer_norm = nn.LayerNorm(self.embed_dim)
        self.encoder_attn = MBartAttention(
            self.embed_dim,
            config.decoder_attention_heads,
            dropout=config.attention_dropout,
            is_decoder=True,
            multi_source_method=config.multi_source_method,
            no_scale_attention_embedding=config.no_scale_attention_embedding,
        )
        self.encoder_attn_layer_norm = nn.LayerNorm(self.embed_dim)
        self.fc1 = nn.Linear(self.embed_dim, config.decoder_ffn_dim)
        self.fc2 = nn.Linear(config.decoder_ffn_dim, self.embed_dim)
        self.final_layer_norm = nn.LayerNorm(self.embed_dim)

    def forward(
        self,
        hidden_states: torch.Tensor,
        attention_mask: Optional[torch.Tensor] = None,
        encoder_hidden_states: Optional[torch.Tensor] = None,
        encoder_attention_mask: Optional[torch.Tensor] = None,
        layer_head_mask: Optional[torch.Tensor] = None,
        encoder_layer_head_mask: Optional[torch.Tensor] = None,
        past_key_value: Optional[Tuple[torch.Tensor]] = None,
        output_attentions: Optional[bool] = False,
        use_cache: Optional[bool] = True,
        additional_encoder_hidden_states: Optional[torch.Tensor] = None,
        additional_encoder_attention_mask: Optional[torch.Tensor] = None,
    ):
        """
        Args:
            hidden_states (:obj:`torch.FloatTensor`): input to the layer of shape `(seq_len, batch, embed_dim)`
            attention_mask (:obj:`torch.FloatTensor`): attention mask of size
                `(batch, 1, tgt_len, src_len)` where padding elements are indicated by very large negative values.
            encoder_hidden_states (:obj:`torch.FloatTensor`): cross attention input to the layer of shape `(seq_len, batch, embed_dim)`
            encoder_attention_mask (:obj:`torch.FloatTensor`): encoder attention mask of size
                `(batch, 1, tgt_len, src_len)` where padding elements are indicated by very large negative values.
            layer_head_mask (:obj:`torch.FloatTensor`): mask for attention heads in a given layer of size
                `(config.encoder_attention_heads,)`.
            encoder_layer_head_mask (:obj:`torch.FloatTensor`): mask for encoder attention heads in a given layer of
                size `(config.encoder_attention_heads,)`.
            past_key_value (:obj:`Tuple(torch.FloatTensor)`): cached past key and value projection states
            output_attentions (:obj:`bool`, `optional`):
                Whether or not to return the attentions tensors of all attention layers. See ``attentions`` under
                returned tensors for more detail.
        """
        residual = hidden_states
        hidden_states = self.self_attn_layer_norm(hidden_states)

        # Self Attention
        # decoder uni-directional self-attention cached key/values tuple is at positions 1,2
        self_attn_past_key_value = past_key_value[:2] if past_key_value is not None else None
        # add present self-attn cache to positions 1,2 of present_key_value tuple
        #print(attention_mask.size() if attention_mask is not None else 1, encoder_attention_mask.size() if encoder_attention_mask is not None else 1, additional_encoder_attention_mask.size() if additional_encoder_attention_mask is not None else 1)
        hidden_states, self_attn_weights, present_key_value = self.self_attn(
            hidden_states=hidden_states,
            past_key_value=self_attn_past_key_value,
            attention_mask=attention_mask,
            layer_head_mask=layer_head_mask,
            output_attentions=output_attentions,
        )
        hidden_states = F.dropout(hidden_states, p=self.dropout, training=self.training)
        hidden_states = residual + hidden_states

        # Cross-Attention Block
        cross_attn_present_key_value = None
        cross_attn_weights = None
        if self.config.multi_source and (self.config.multi_source_method == "merge_after_attention" or self.config.multi_source_method == "self_relevance_and_merge_after_attention" or self.config.multi_source_method == "merge_after_attention_with_context_relevance_only" or self.config.multi_source_method == "self_relevance_and_merge_after_attention_with_context_relevance_only" or self.config.multi_source_method == "mid_fusion_merge_after_attention" or self.config.multi_source_method == "bottleneck_mid_fusion_merge_after_attention"):
            additional_cross_attn_weights = None
            additional_cross_attn_present_key_value = None

        if encoder_hidden_states is not None:
            residual = hidden_states
            hidden_states = self.encoder_attn_layer_norm(hidden_states)
            
            ## Modified by Raj Dabre. Start.
            # cross_attn cached key/values tuple is at positions 3,4 of present_key_value tuple
            if self.config.multi_source and (self.config.multi_source_method == "merge_after_attention" or self.config.multi_source_method == "self_relevance_and_merge_after_attention" or self.config.multi_source_method == "merge_after_attention_with_context_relevance_only" or self.config.multi_source_method == "self_relevance_and_merge_after_attention_with_context_relevance_only" or self.config.multi_source_method == "mid_fusion_merge_after_attention" or self.config.multi_source_method == "bottleneck_mid_fusion_merge_after_attention"): ## This if else is not needed but keeping it that way for cleaner flow of logic.
                cross_attn_past_key_value = past_key_value[-4:-2] if past_key_value is not None else None
                additional_cross_attn_past_key_value = past_key_value[-2:] if past_key_value is not None else None
                hidden_states, cross_attn_weights, additional_cross_attn_weights, cross_attn_present_key_value, additional_cross_attn_present_key_value = self.encoder_attn(
                    hidden_states=hidden_states,
                    key_value_states=encoder_hidden_states,
                    additional_key_value_states=additional_encoder_hidden_states,
                    attention_mask=encoder_attention_mask,
                    additional_attention_mask=additional_encoder_attention_mask,
                    layer_head_mask=layer_head_mask, ## Should be none. Dont mess with this.
                    past_key_value=cross_attn_past_key_value,
                    additional_past_key_value=additional_cross_attn_past_key_value,
                    output_attentions=output_attentions, ## Should be false. Dont mess with this.
                )
                #print(hidden_states.size() if hidden_states is not None else 1, attention_mask.size() if attention_mask is not None else 1)
            else:
                cross_attn_past_key_value = past_key_value[-2:] if past_key_value is not None else None
                hidden_states, cross_attn_weights, cross_attn_present_key_value = self.encoder_attn(
                    hidden_states=hidden_states,
                    key_value_states=encoder_hidden_states,
                    attention_mask=encoder_attention_mask,
                    layer_head_mask=layer_head_mask,
                    past_key_value=cross_attn_past_key_value,
                    output_attentions=output_attentions,
                )

            ## Modified by Raj Dabre. End.
            
            hidden_states = F.dropout(hidden_states, p=self.dropout, training=self.training)
            hidden_states = residual + hidden_states
            
            ## Modified by Raj Dabre. Start.
            # add cross-attn to positions 3,4 of present_key_value tuple
            if self.config.multi_source and (self.config.multi_source_method == "merge_after_attention" or self.config.multi_source_method == "self_relevance_and_merge_after_attention" or self.config.multi_source_method == "merge_after_attention_with_context_relevance_only" or self.config.multi_source_method == "self_relevance_and_merge_after_attention_with_context_relevance_only" or self.config.multi_source_method == "mid_fusion_merge_after_attention" or self.config.multi_source_method == "bottleneck_mid_fusion_merge_after_attention"):
                present_key_value = present_key_value + cross_attn_present_key_value + additional_cross_attn_present_key_value
            else:
                present_key_value = present_key_value + cross_attn_present_key_value ## Deal with the additional_cross_attn_present_key_value
            ## Modified by Raj Dabre. End.

        # Fully Connected
        residual = hidden_states
        hidden_states = self.final_layer_norm(hidden_states)
        hidden_states = self.activation_fn(self.fc1(hidden_states))
        hidden_states = F.dropout(hidden_states, p=self.activation_dropout, training=self.training)
        hidden_states = self.fc2(hidden_states)
        hidden_states = F.dropout(hidden_states, p=self.dropout, training=self.training)
        hidden_states = residual + hidden_states

        outputs = (hidden_states,)

        if output_attentions:
            outputs += (self_attn_weights, cross_attn_weights)
            ## Modified by Raj Dabre. Start.
            if self.config.multi_source and (self.config.multi_source_method == "merge_after_attention" or self.config.multi_source_method == "self_relevance_and_merge_after_attention" or self.config.multi_source_method == "merge_after_attention_with_context_relevance_only" or self.config.multi_source_method == "self_relevance_and_merge_after_attention_with_context_relevance_only"):
                outputs += (additional_cross_attn_weights,)
            ## Modified by Raj Dabre. End.
            
        if use_cache:
            outputs += (present_key_value,) ## Deal with the additional_cross_attn_present_key_value

        return outputs


# Copied from transformers.models.bart.modeling_bart.BartClassificationHead with Bart->MBart
class MBartClassificationHead(nn.Module):
    """Head for sentence-level classification tasks."""

    def __init__(
        self,
        input_dim: int,
        inner_dim: int,
        num_classes: int,
        pooler_dropout: float,
    ):
        super().__init__()
        self.dense = nn.Linear(input_dim, inner_dim)
        self.dropout = nn.Dropout(p=pooler_dropout)
        self.out_proj = nn.Linear(inner_dim, num_classes)

    def forward(self, hidden_states: torch.Tensor):
        hidden_states = self.dropout(hidden_states)
        hidden_states = self.dense(hidden_states)
        hidden_states = torch.tanh(hidden_states)
        hidden_states = self.dropout(hidden_states)
        hidden_states = self.out_proj(hidden_states)
        return hidden_states


class MBartPreTrainedModel(PreTrainedModel):
    config_class = MBartConfig
    base_model_prefix = "model"

    def _init_weights(self, module):
        std = self.config.init_std
        if isinstance(module, nn.Linear):
            module.weight.data.normal_(mean=0.0, std=std)
            if module.bias is not None:
                module.bias.data.zero_()
        elif isinstance(module, nn.Embedding):
            module.weight.data.normal_(mean=0.0, std=std)
            if module.padding_idx is not None:
                module.weight.data[module.padding_idx].zero_()

    @property
    def dummy_inputs(self):
        pad_token = self.config.pad_token_id
        input_ids = torch.tensor([[0, 6, 10, 4, 2], [0, 8, 12, 2, pad_token]], device=self.device)
        dummy_inputs = {
            "attention_mask": input_ids.ne(pad_token),
            "input_ids": input_ids,
        }
        return dummy_inputs


MBART_START_DOCSTRING = r"""
    This model inherits from :class:`~transformers.PreTrainedModel`. Check the superclass documentation for the generic
    methods the library implements for all its model (such as downloading or saving, resizing the input embeddings,
    pruning heads etc.)

    This model is also a PyTorch `torch.nn.Module <https://pytorch.org/docs/stable/nn.html#torch.nn.Module>`__
    subclass. Use it as a regular PyTorch Module and refer to the PyTorch documentation for all matter related to
    general usage and behavior.

    Parameters:
        config (:class:`~transformers.MBartConfig`):
            Model configuration class with all the parameters of the model. Initializing with a config file does not
            load the weights associated with the model, only the configuration. Check out the
            :meth:`~transformers.PreTrainedModel.from_pretrained` method to load the model weights.
"""

MBART_GENERATION_EXAMPLE = r"""
    Summarization example::

        >>> from transformers import MBartTokenizer, MBartForConditionalGeneration, MBartConfig

        >>> model = MBartForConditionalGeneration.from_pretrained('facebook/mbart-large-cc25')
        >>> tokenizer = MBartTokenizer.from_pretrained('facebook/mbart-large-cc25')

        >>> ARTICLE_TO_SUMMARIZE = "Meine Freunde sind cool, aber sie essen zu viel Kuchen."
        >>> inputs = tokenizer([ARTICLE_TO_SUMMARIZE], max_length=1024, return_tensors='pt')

        >>> # Generate Summary
        >>> summary_ids = model.generate(inputs['input_ids'], num_beams=4, max_length=5, early_stopping=True)
        >>> print([tokenizer.decode(g, skip_special_tokens=True, clean_up_tokenization_spaces=False) for g in summary_ids])

    Mask filling example::

        >>> from transformers import MBartTokenizer, MBartForConditionalGeneration
        >>> tokenizer = MBartTokenizer.from_pretrained('facebook/mbart-large-cc25')
        >>> # de_DE is the language symbol id <LID> for German
        >>> TXT = "</s> Meine Freunde sind <mask> nett aber sie essen zu viel Kuchen. </s> de_DE"

        >>> model = MBartForConditionalGeneration.from_pretrained('facebook/mbart-large-cc25')
        >>> input_ids = tokenizer([TXT], add_special_tokens=False, return_tensors='pt')['input_ids']
        >>> logits = model(input_ids).logits

        >>> masked_index = (input_ids[0] == tokenizer.mask_token_id).nonzero().item()
        >>> probs = logits[0, masked_index].softmax(dim=0)
        >>> values, predictions = probs.topk(5)

        >>> tokenizer.decode(predictions).split()
"""

MBART_INPUTS_DOCSTRING = r"""
    Args:
        input_ids (:obj:`torch.LongTensor` of shape :obj:`(batch_size, sequence_length)`):
            Indices of input sequence tokens in the vocabulary. Padding will be ignored by default should you provide
            it.

            Indices can be obtained using :class:`~transformers.MBartTokenizer`. See
            :meth:`transformers.PreTrainedTokenizer.encode` and :meth:`transformers.PreTrainedTokenizer.__call__` for
            details.

            `What are input IDs? <../glossary.html#input-ids>`__
        attention_mask (:obj:`torch.Tensor` of shape :obj:`(batch_size, sequence_length)`, `optional`):
            Mask to avoid performing attention on padding token indices. Mask values selected in ``[0, 1]``:

            - 1 for tokens that are **not masked**,
            - 0 for tokens that are **masked**.

            `What are attention masks? <../glossary.html#attention-mask>`__
        decoder_input_ids (:obj:`torch.LongTensor` of shape :obj:`(batch_size, target_sequence_length)`, `optional`):
            Provide for translation and summarization training. By default, the model will create this tensor by
            shifting the :obj:`input_ids` to the right, following the paper.
        decoder_input_ids (:obj:`torch.LongTensor` of shape :obj:`(batch_size, target_sequence_length)`, `optional`):
            Indices of decoder input sequence tokens in the vocabulary.

            Indices can be obtained using :class:`~transformers.MBartTokenizer`. See
            :meth:`transformers.PreTrainedTokenizer.encode` and :meth:`transformers.PreTrainedTokenizer.__call__` for
            details.

            `What are input IDs? <../glossary.html#input-ids>`__

            MBart uses a specific language id token as the starting token for :obj:`decoder_input_ids` generation that
            varies according to source and target language, *e.g.* 25004 for `en_XX`, and 25003 for `de_DE`. If
            :obj:`past_key_values` is used, optionally only the last :obj:`decoder_input_ids` have to be input (see
            :obj:`past_key_values`).

            For translation and summarization training, :obj:`decoder_input_ids` should be provided. If no
            :obj:`decoder_input_ids` is provided, the model will create this tensor by shifting the :obj:`input_ids` to
            the right for denoising pre-training following the paper.
        decoder_attention_mask (:obj:`torch.LongTensor` of shape :obj:`(batch_size, target_sequence_length)`, `optional`):
            Default behavior: generate a tensor that ignores pad tokens in :obj:`decoder_input_ids`. Causal mask will
            also be used by default.

            If you want to change padding behavior, you should read :func:`modeling_mbart._prepare_decoder_inputs` and
            modify to your needs. See diagram 1 in `the paper <https://arxiv.org/abs/1910.13461>`__ for more
            information on the default strategy.
        head_mask (:obj:`torch.Tensor` of shape :obj:`(num_layers, num_heads)`, `optional`):
            Mask to nullify selected heads of the attention modules in the encoder. Mask values selected in ``[0, 1]``:

            - 1 indicates the head is **not masked**,
            - 0 indicates the heas is **masked**.

        decoder_head_mask (:obj:`torch.Tensor` of shape :obj:`(num_layers, num_heads)`, `optional`):
            Mask to nullify selected heads of the attention modules in the decoder. Mask values selected in ``[0, 1]``:

            - 1 indicates the head is **not masked**,
            - 0 indicates the head is **masked**.

        encoder_outputs (:obj:`tuple(tuple(torch.FloatTensor)`, `optional`):
            Tuple consists of (:obj:`last_hidden_state`, `optional`: :obj:`hidden_states`, `optional`:
            :obj:`attentions`) :obj:`last_hidden_state` of shape :obj:`(batch_size, sequence_length, hidden_size)`,
            `optional`) is a sequence of hidden-states at the output of the last layer of the encoder. Used in the
            cross-attention of the decoder.
        past_key_values (:obj:`Tuple[Tuple[torch.Tensor]]` of length :obj:`config.n_layers` with each tuple having 2 tuples each of which has 2 tensors of shape :obj:`(batch_size, num_heads, sequence_length - 1, embed_size_per_head)`):
            Contains precomputed key and value hidden-states of the attention blocks. Can be used to speed up decoding.

            If :obj:`past_key_values` are used, the user can optionally input only the last :obj:`decoder_input_ids`
            (those that don't have their past key value states given to this model) of shape :obj:`(batch_size, 1)`
            instead of all :obj:`decoder_input_ids`` of shape :obj:`(batch_size, sequence_length)`.
        inputs_embeds (:obj:`torch.FloatTensor` of shape :obj:`(batch_size, sequence_length, hidden_size)`, `optional`):
            Optionally, instead of passing :obj:`input_ids` you can choose to directly pass an embedded representation.
            This is useful if you want more control over how to convert :obj:`input_ids` indices into associated
            vectors than the model's internal embedding lookup matrix.
        decoder_inputs_embeds (:obj:`torch.FloatTensor` of shape :obj:`(batch_size, target_sequence_length, hidden_size)`, `optional`):
            Optionally, instead of passing :obj:`decoder_input_ids` you can choose to directly pass an embedded
            representation. If :obj:`past_key_values` is used, optionally only the last :obj:`decoder_inputs_embeds`
            have to be input (see :obj:`past_key_values`). This is useful if you want more control over how to convert
            :obj:`decoder_input_ids` indices into associated vectors than the model's internal embedding lookup matrix.

            If :obj:`decoder_input_ids` and :obj:`decoder_inputs_embeds` are both unset, :obj:`decoder_inputs_embeds`
            takes the value of :obj:`inputs_embeds`.
        use_cache (:obj:`bool`, `optional`):
            If set to :obj:`True`, :obj:`past_key_values` key value states are returned and can be used to speed up
            decoding (see :obj:`past_key_values`).
        output_attentions (:obj:`bool`, `optional`):
            Whether or not to return the attentions tensors of all attention layers. See ``attentions`` under returned
            tensors for more detail.
        output_hidden_states (:obj:`bool`, `optional`):
            Whether or not to return the hidden states of all layers. See ``hidden_states`` under returned tensors for
            more detail.
        return_dict (:obj:`bool`, `optional`):
            Whether or not to return a :class:`~transformers.file_utils.ModelOutput` instead of a plain tuple.
"""


class MBartEncoder(MBartPreTrainedModel):
    """
    Transformer encoder consisting of *config.encoder_layers* self attention layers. Each layer is a
    :class:`MBartEncoderLayer`.

    Args:
        config: MBartConfig
        embed_tokens (torch.nn.Embedding): output embedding
    """

    def __init__(self, config: MBartConfig, embed_tokens: Optional[nn.Embedding] = None):
        super().__init__(config)

        self.dropout = config.dropout
        self.layerdrop = config.encoder_layerdrop

        embed_dim = config.d_model
        self.padding_idx = config.pad_token_id
        self.max_source_positions = config.max_position_embeddings
        self.embed_scale = math.sqrt(embed_dim) if config.scale_embedding else 1.0

        if embed_tokens is not None:
            self.embed_tokens = embed_tokens
        else:
            self.embed_tokens = nn.Embedding(config.vocab_size, embed_dim, self.padding_idx)
        
        ## Modified by Raj Dabre. Start.
        if config.features_vocab_sizes is not None: ### Set up embedders for features
            self.features_embed_tokens = [nn.Embedding(feature_vocab_size, feature_embed_dim, self.padding_idx) for feature_vocab_size, feature_embed_dim in zip(config.features_vocab_sizes, config.features_embed_dims)]
            self.features_final_project = nn.Linear(embed_dim+sum(config.features_embed_dims), embed_dim, bias=False)
        else:
            self.features_embed_tokens = None
            self.features_final_project = None
        ## Modified by Raj Dabre. End.
        
        if config.positional_encodings:
            print("Using positional encodings")
            self.embed_positions = MBartSinusoidalPositionalEmbedding(
                config.max_position_embeddings,
                embed_dim,
                self.padding_idx,
            )
        else:
            print("Using positional embeddings")
            self.embed_positions = MBartLearnedPositionalEmbedding(
                config.max_position_embeddings,
                embed_dim,
                self.padding_idx,
            )
        ## Modified by Raj Dabre. Start.
        if config.encoder_tying_config is not None: ## Create unique or shared layers as per sharing configuration.
            layer_idxs = config.encoder_tying_config.strip().split("-")
            unique_idxs = sorted(set(layer_idxs))
            self.unique_layers = nn.ModuleList([MBartEncoderLayer(config) for idx in unique_idxs])
            self.layers = [self.unique_layers[int(idx)-1] for idx in layer_idxs]
        else:
            self.layers = nn.ModuleList([MBartEncoderLayer(config) for _ in range(config.encoder_layers)])
        if config.multi_source and (config.multi_source_method == "self_relevance" or config.multi_source_method == "self_relevance_and_merge_before_attention" or config.multi_source_method == "self_relevance_and_merge_after_attention" or config.multi_source_method == "self_relevance_and_merge_after_attention_with_context_relevance_only"): ## We should pass each input through a relevance mechanism which is sigmoid(Wx) where x is the representation of the input.
            self.self_relevance_layer = nn.Linear(config.hidden_size, config.hidden_size, bias=False)
        ## Modified by Raj Dabre. End.
        if not config.no_embed_norm:
            self.layernorm_embedding = nn.LayerNorm(embed_dim)
        if config.multi_source and (config.multi_source_method == "mid_fusion_merge_before_attention" or config.multi_source_method == "mid_fusion_merge_after_attention" or config.multi_source_method == "bottleneck_mid_fusion_merge_before_attention" or config.multi_source_method == "bottleneck_mid_fusion_merge_after_attention"):
            pass
        else:
            self.layer_norm = nn.LayerNorm(config.d_model)

        self.init_weights()

    def forward(
        self,
        input_ids=None,
        attention_mask=None,
        head_mask=None,
        inputs_embeds=None,
        output_attentions=None,
        output_hidden_states=None,
        return_dict=None,
        features_ids=None, ### A tuple or list of feature ids. Each should have the same dimension as input_ids
        additional_input_ids=None, ## Placeholder argument. Wont be used.
        additional_input_ids_mask=None, ## Placeholder argument. Wont be used.
    ):
        r"""
        Args:
            input_ids (:obj:`torch.LongTensor` of shape :obj:`(batch_size, sequence_length)`):
                Indices of input sequence tokens in the vocabulary. Padding will be ignored by default should you
                provide it.

                Indices can be obtained using :class:`~transformers.MBartTokenizer`. See
                :meth:`transformers.PreTrainedTokenizer.encode` and :meth:`transformers.PreTrainedTokenizer.__call__`
                for details.

                `What are input IDs? <../glossary.html#input-ids>`__
            attention_mask (:obj:`torch.Tensor` of shape :obj:`(batch_size, sequence_length)`, `optional`):
                Mask to avoid performing attention on padding token indices. Mask values selected in ``[0, 1]``:

                - 1 for tokens that are **not masked**,
                - 0 for tokens that are **masked**.

                `What are attention masks? <../glossary.html#attention-mask>`__
            head_mask (:obj:`torch.Tensor` of shape :obj:`(num_layers, num_heads)`, `optional`):
                Mask to nullify selected heads of the attention modules. Mask values selected in ``[0, 1]``:

                - 1 indicates the head is **not masked**,
                - 0 indicates the heas is **masked**.

            inputs_embeds (:obj:`torch.FloatTensor` of shape :obj:`(batch_size, sequence_length, hidden_size)`, `optional`):
                Optionally, instead of passing :obj:`input_ids` you can choose to directly pass an embedded
                representation. This is useful if you want more control over how to convert :obj:`input_ids` indices
                into associated vectors than the model's internal embedding lookup matrix.
            output_attentions (:obj:`bool`, `optional`):
                Whether or not to return the attentions tensors of all attention layers. See ``attentions`` under
                returned tensors for more detail.
            output_hidden_states (:obj:`bool`, `optional`):
                Whether or not to return the hidden states of all layers. See ``hidden_states`` under returned tensors
                for more detail.
            return_dict (:obj:`bool`, `optional`):
                Whether or not to return a :class:`~transformers.file_utils.ModelOutput` instead of a plain tuple.
        """
        output_attentions = output_attentions if output_attentions is not None else self.config.output_attentions
        output_hidden_states = (
            output_hidden_states if output_hidden_states is not None else self.config.output_hidden_states
        )
        return_dict = return_dict if return_dict is not None else self.config.use_return_dict

        # retrieve input_ids and inputs_embeds
        if input_ids is not None and inputs_embeds is not None:
            raise ValueError("You cannot specify both input_ids and inputs_embeds at the same time")
        elif input_ids is not None:
            input_shape = input_ids.size()
            input_ids = input_ids.view(-1, input_shape[-1])
        elif inputs_embeds is not None:
            input_shape = inputs_embeds.size()[:-1]
        else:
            raise ValueError("You have to specify either input_ids or inputs_embeds")

        if inputs_embeds is None:
            inputs_embeds = self.embed_tokens(input_ids) * self.embed_scale
            ## Modified by Raj Dabre. Start.
            if self.features_final_project is not None and self.features_embed_tokens is not None: ## Perform feature computation and concatenation and projection.
                features_embeds = [feature_embed_tokens(feature_id) for feature_embed_tokens, feature_input_id in zip(self.features_embed_tokens, features_ids)]
                all_embeds = [inputs_embeds] + features_embeds
                input_embeds = self.features_final_project(torch.cat(all_embeds, dim=-1))## Basic feature based model. Add relevance model here.
            ## Modified by Raj Dabre. End.
            

        embed_pos = self.embed_positions(input_shape)

        hidden_states = inputs_embeds + embed_pos
        if not self.config.no_embed_norm:
            hidden_states = self.layernorm_embedding(hidden_states)
        hidden_states = F.dropout(hidden_states, p=self.dropout, training=self.training)
        
        ## Modified by Raj Dabre. Start.
        # expand attention_mask
        if attention_mask is not None:
            # [bsz, seq_len] -> [bsz, 1, tgt_seq_len, src_seq_len]
            attention_mask = _expand_mask(attention_mask, inputs_embeds.dtype, wait_k=1 if self.config.wait_k!=-1 or self.config.unidirectional_encoder else -1) ## Raj: Just make the mask wait-k with a k=1 and we are good to go. We want to have a unidirectional encoder no matter what.
        ## Modified by Raj Dabre. End.

        encoder_states = () if output_hidden_states else None
        all_attentions = () if output_attentions else None

        # check if head_mask has a correct number of layers specified if desired
        if head_mask is not None:
            assert head_mask.size()[0] == (
                len(self.layers)
            ), f"The head_mask should be specified for {len(self.layers)} layers, but it is for {head_mask.size()[0]}."
        for idx, encoder_layer in enumerate(self.layers):
            if output_hidden_states:
                encoder_states = encoder_states + (hidden_states,)
            # add LayerDrop (see https://arxiv.org/abs/1909.11556 for description)
            dropout_probability = random.uniform(0, 1)
            if self.training and (dropout_probability < self.layerdrop):  # skip the layer
                layer_outputs = (None, None)
            else:
                if getattr(self.config, "gradient_checkpointing", False) and self.training:

                    def create_custom_forward(module):
                        def custom_forward(*inputs):
                            return module(*inputs, output_attentions)

                        return custom_forward

                    layer_outputs = torch.utils.checkpoint.checkpoint(
                        create_custom_forward(encoder_layer),
                        hidden_states,
                        attention_mask,
                        (head_mask[idx] if head_mask is not None else None),
                    )
                else:
                    layer_outputs = encoder_layer(
                        hidden_states,
                        attention_mask,
                        layer_head_mask=(head_mask[idx] if head_mask is not None else None),
                        output_attentions=output_attentions,
                    )

                hidden_states = layer_outputs[0]

            if output_attentions:
                all_attentions = all_attentions + (layer_outputs[1],)
        
        ## Modified by Raj Dabre. Start.
        if self.config.multi_source and (self.config.multi_source_method == "self_relevance_and_merge_after_attention" or self.config.multi_source_method == "self_relevance_and_merge_before_attention" or self.config.multi_source_method == "self_relevance_and_merge_after_attention_with_context_relevance_only"):
            hidden_states = hidden_states*torch.sigmoid(self.self_relevance_layer(hidden_states)) # Do self relevance as usual.
        ## Modified by Raj Dabre. End.
        
<<<<<<< HEAD
        if adaptor_layers is not None and not deep_adaptor_tuning: ## Apply adaptor layer for final encoder layer.
            hidden_states = adaptor_layers(hidden_states, True)

        if self.config.multi_source and (self.config.multi_source_method == "mid_fusion_merge_before_attention" or self.config.multi_source_method == "bottleneck_mid_fusion_merge_before_attention" or self.config.multi_source_method == "mid_fusion_merge_after_attention" or self.config.multi_source_method == "bottleneck_mid_fusion_merge_after_attention"): # No layer norm because the fusion layers have not been processed yet.
            pass
        else:
            hidden_states = self.layer_norm(hidden_states)
            if output_hidden_states:
                encoder_states = encoder_states + (hidden_states,)
=======
        hidden_states = self.layer_norm(hidden_states)
        
        if output_hidden_states:
            encoder_states = encoder_states + (hidden_states,)
>>>>>>> 974a7988

        
        
        
        
        if not return_dict:
            return tuple(v for v in [hidden_states, encoder_states, all_attentions] if v is not None)
        return BaseModelOutput(
            last_hidden_state=hidden_states, hidden_states=encoder_states, attentions=all_attentions
        )


class MBartDecoder(MBartPreTrainedModel):
    """
    Transformer decoder consisting of *config.decoder_layers* layers. Each layer is a :class:`MBartDecoderLayer`

    Args:
        config: MBartConfig
        embed_tokens (torch.nn.Embedding): output embedding
    """

    def __init__(self, config: MBartConfig, embed_tokens: Optional[nn.Embedding] = None):
        super().__init__(config)
        self.dropout = config.dropout
        self.layerdrop = config.decoder_layerdrop
        self.padding_idx = config.pad_token_id
        self.max_target_positions = config.max_position_embeddings
        self.embed_scale = math.sqrt(config.d_model) if config.scale_embedding else 1.0

        if embed_tokens is not None:
            self.embed_tokens = embed_tokens
        else:
            self.embed_tokens = nn.Embedding(config.vocab_size, config.d_model, self.padding_idx)

        if config.positional_encodings:
            print("Using positional encodings")
            self.embed_positions = MBartSinusoidalPositionalEmbedding(
                config.max_position_embeddings,
                config.d_model,
                self.padding_idx,
            )
        else:
            print("Using positional embeddings")
            self.embed_positions = MBartLearnedPositionalEmbedding(
                config.max_position_embeddings,
                config.d_model,
                self.padding_idx,
            )
        ## Modified by Raj Dabre. Start.
        if config.decoder_tying_config is not None: ## Create unique or shared layers as per sharing configuration.
            layer_idxs = config.decoder_tying_config.strip().split("-")
            unique_idxs = sorted(set(layer_idxs))
            self.unique_layers = nn.ModuleList([MBartDecoderLayer(config) for idx in unique_idxs])
            self.layers = [self.unique_layers[int(idx)-1] for idx in layer_idxs]
        else:
            self.layers = nn.ModuleList([MBartDecoderLayer(config) for _ in range(config.decoder_layers)])
        ## Modified by Raj Dabre. End.
        if not config.no_embed_norm:
            self.layernorm_embedding = nn.LayerNorm(config.d_model)
        self.layer_norm = nn.LayerNorm(config.d_model)

        self.init_weights()

    def get_input_embeddings(self):
        return self.embed_tokens

    def set_input_embeddings(self, value):
        self.embed_tokens = value

    # Copied from transformers.models.bart.modeling_bart.BartDecoder._prepare_decoder_attention_mask
    def _prepare_decoder_attention_mask(self, attention_mask, input_shape, inputs_embeds, past_key_values_length):
        # create causal mask
        # [bsz, seq_len] -> [bsz, 1, tgt_seq_len, src_seq_len]
        combined_attention_mask = None
        if input_shape[-1] > 1:
            combined_attention_mask = _make_causal_mask(
                input_shape, inputs_embeds.dtype, past_key_values_length=past_key_values_length
            ).to(self.device)

        if attention_mask is not None:
            # [bsz, seq_len] -> [bsz, 1, tgt_seq_len, src_seq_len]
            expanded_attn_mask = _expand_mask(attention_mask, inputs_embeds.dtype, tgt_len=input_shape[-1])
            combined_attention_mask = (
                expanded_attn_mask if combined_attention_mask is None else expanded_attn_mask + combined_attention_mask
            )

        return combined_attention_mask

    def forward(
        self,
        input_ids=None,
        attention_mask=None,
        encoder_hidden_states=None,
        encoder_attention_mask=None,
        head_mask=None,
        encoder_head_mask=None,
        past_key_values=None,
        inputs_embeds=None,
        use_cache=None,
        output_attentions=None,
        output_hidden_states=None,
        return_dict=None,
        additional_encoder_hidden_states=None,
        additional_encoder_attention_mask=None,
        curr_decode_length=-1,
    ):
        r"""
        Args:
            input_ids (:obj:`torch.LongTensor` of shape :obj:`(batch_size, sequence_length)`):
                Indices of input sequence tokens in the vocabulary. Padding will be ignored by default should you
                provide it.

                Indices can be obtained using :class:`~transformers.MBartTokenizer`. See
                :meth:`transformers.PreTrainedTokenizer.encode` and :meth:`transformers.PreTrainedTokenizer.__call__`
                for details.

                `What are input IDs? <../glossary.html#input-ids>`__
            attention_mask (:obj:`torch.Tensor` of shape :obj:`(batch_size, sequence_length)`, `optional`):
                Mask to avoid performing attention on padding token indices. Mask values selected in ``[0, 1]``:

                - 1 for tokens that are **not masked**,
                - 0 for tokens that are **masked**.

                `What are attention masks? <../glossary.html#attention-mask>`__
            encoder_hidden_states (:obj:`torch.FloatTensor` of shape :obj:`(batch_size, encoder_sequence_length, hidden_size)`, `optional`):
                Sequence of hidden-states at the output of the last layer of the encoder. Used in the cross-attention
                of the decoder.
            encoder_attention_mask (:obj:`torch.LongTensor` of shape :obj:`(batch_size, encoder_sequence_length)`, `optional`):
                Mask to avoid performing cross-attention on padding tokens indices of encoder input_ids. Mask values
                selected in ``[0, 1]``:

                - 1 for tokens that are **not masked**,
                - 0 for tokens that are **masked**.

                `What are attention masks? <../glossary.html#attention-mask>`__
            head_mask (:obj:`torch.Tensor` of shape :obj:`(num_layers, num_heads)`, `optional`):
                Mask to nullify selected heads of the attention modules. Mask values selected in ``[0, 1]``:

                - 1 indicates the head is **not masked**,
                - 0 indicates the heas is **masked**.

            encoder_head_mask (:obj:`torch.Tensor` of shape :obj:`(num_layers, num_heads)`, `optional`):
                Mask to nullify selected heads of the attention modules in encoder to avoid performing cross-attention
                on hidden heads. Mask values selected in ``[0, 1]``:

                - 1 indicates the head is **not masked**,
                - 0 indicates the heas is **masked**.

            past_key_values (:obj:`Tuple[Tuple[torch.Tensor]]` of length :obj:`config.n_layers` with each tuple having 2 tuples each of which has 2 tensors of shape :obj:`(batch_size, num_heads, sequence_length - 1, embed_size_per_head)`):
                Contains precomputed key and value hidden-states of the attention blocks. Can be used to speed up
                decoding.

                If :obj:`past_key_values` are used, the user can optionally input only the last
                :obj:`decoder_input_ids` (those that don't have their past key value states given to this model) of
                shape :obj:`(batch_size, 1)` instead of all :obj:`decoder_input_ids`` of shape :obj:`(batch_size,
                sequence_length)`.
            inputs_embeds (:obj:`torch.FloatTensor` of shape :obj:`(batch_size, sequence_length, hidden_size)`, `optional`):
                Optionally, instead of passing :obj:`input_ids` you can choose to directly pass an embedded
                representation. This is useful if you want more control over how to convert :obj:`input_ids` indices
                into associated vectors than the model's internal embedding lookup matrix.
            output_attentions (:obj:`bool`, `optional`):
                Whether or not to return the attentions tensors of all attention layers. See ``attentions`` under
                returned tensors for more detail.
            output_hidden_states (:obj:`bool`, `optional`):
                Whether or not to return the hidden states of all layers. See ``hidden_states`` under returned tensors
                for more detail.
            return_dict (:obj:`bool`, `optional`):
                Whether or not to return a :class:`~transformers.file_utils.ModelOutput` instead of a plain tuple.
        """
        output_attentions = output_attentions if output_attentions is not None else self.config.output_attentions
        output_hidden_states = (
            output_hidden_states if output_hidden_states is not None else self.config.output_hidden_states
        )
        use_cache = use_cache if use_cache is not None else self.config.use_cache
        return_dict = return_dict if return_dict is not None else self.config.use_return_dict

        # retrieve input_ids and inputs_embeds
        if input_ids is not None and inputs_embeds is not None:
            raise ValueError("You cannot specify both decoder_input_ids and decoder_inputs_embeds at the same time")
        elif input_ids is not None:
            input_shape = input_ids.size()
            input_ids = input_ids.view(-1, input_shape[-1])
        elif inputs_embeds is not None:
            input_shape = inputs_embeds.size()[:-1]
        else:
            raise ValueError("You have to specify either decoder_input_ids or decoder_inputs_embeds")

        # past_key_values_length
        past_key_values_length = past_key_values[0][0].shape[2] if past_key_values is not None else 0

        if inputs_embeds is None:
            inputs_embeds = self.embed_tokens(input_ids) * self.embed_scale

        attention_mask = self._prepare_decoder_attention_mask(
            attention_mask, input_shape, inputs_embeds, past_key_values_length
        )
        
        ## Modified by Raj Dabre. Start.
        # expand encoder attention mask
        if encoder_hidden_states is not None and encoder_attention_mask is not None:
            # [bsz, seq_len] -> [bsz, 1, tgt_seq_len, src_seq_len]
            encoder_attention_mask = _expand_mask(encoder_attention_mask, inputs_embeds.dtype, tgt_len=input_shape[-1], wait_k=self.config.wait_k, curr_decode_length=curr_decode_length) ## Raj: Just make the mask wait-k and we are good to go.
            if self.config.multi_source:
                if additional_encoder_hidden_states is not None and additional_encoder_attention_mask is not None:
                    additional_encoder_attention_mask = _expand_mask(additional_encoder_attention_mask, inputs_embeds.dtype, tgt_len=input_shape[-1], wait_k=self.config.additional_source_wait_k, curr_decode_length=curr_decode_length) ## Raj: Just make the mask wait-k and we are good to go.
        # embed positions
        #print(encoder_attention_mask.size() if encoder_attention_mask is not None else 1, additional_encoder_attention_mask.size() if additional_encoder_attention_mask is not None else 1)
        ## Modified by Raj Dabre. End.
        positions = self.embed_positions(input_shape, past_key_values_length)

        hidden_states = inputs_embeds + positions
        if not self.config.no_embed_norm:
            hidden_states = self.layernorm_embedding(hidden_states)

        hidden_states = F.dropout(hidden_states, p=self.dropout, training=self.training)

        # decoder layers
        all_hidden_states = () if output_hidden_states else None
        all_self_attns = () if output_attentions else None
        all_cross_attentions = () if (output_attentions and encoder_hidden_states is not None) else None
        ## Modified by Raj Dabre. Start.
<<<<<<< HEAD
        additional_all_cross_attentions = () if self.config.multi_source and (self.config.multi_source_method == "merge_after_attention" or self.config.multi_source_method == "self_relevance_and_merge_after_attention" or self.config.multi_source_method == "merge_after_attention_with_context_relevance_only" or self.config.multi_source_method == "self_relevance_and_merge_after_attention_with_context_relevance_only" or self.config.multi_source_method == "mid_fusion_merge_after_attention" or self.config.multi_source_method == "bottleneck_mid_fusion_merge_after_attention") and output_attentions and additional_encoder_hidden_states is not None else None
=======
        if self.config.multi_source_method == "merge_after_attention" or self.config.multi_source_method == "self_relevance_and_merge_after_attention" or self.config.multi_source_method == "merge_after_attention_with_context_relevance_only" or self.config.multi_source_method == "self_relevance_and_merge_after_attention_with_context_relevance_only":
            additional_all_cross_attentions = () if (output_attentions and encoder_hidden_states is not None) else None
>>>>>>> 974a7988
        next_decoder_cache = () if use_cache else None
        if self.config.multi_source and (self.config.multi_source_method == "merge_before_attention" or self.config.multi_source_method == "self_relevance_and_merge_before_attention" or self.config.multi_source_method == "mid_fusion_merge_before_attention" or self.config.multi_source_method == "bottleneck_mid_fusion_merge_before_attention" ):
            encoder_hidden_states = torch.cat([encoder_hidden_states, additional_encoder_hidden_states], 1) ## Concatenate sequences blindly along the sequence axis. 
            encoder_attention_mask = torch.cat([encoder_attention_mask, additional_encoder_attention_mask], -1) ## Concatenate along the src_seq_len axis.
            #print(encoder_hidden_states.size(), encoder_attention_mask.size())
        
        ## Modified by Raj Dabre. End.
        
        # check if head_mask has a correct number of layers specified if desired
        if head_mask is not None:
            assert head_mask.size()[0] == (
                len(self.layers)
            ), f"The head_mask should be specified for {len(self.layers)} layers, but it is for {head_mask.size()[0]}."
        for idx, decoder_layer in enumerate(self.layers):
            # add LayerDrop (see https://arxiv.org/abs/1909.11556 for description)
            if output_hidden_states:
                all_hidden_states += (hidden_states,)
            dropout_probability = random.uniform(0, 1)
            if self.training and (dropout_probability < self.layerdrop):
                continue

            past_key_value = past_key_values[idx] if past_key_values is not None else None

            if getattr(self.config, "gradient_checkpointing", False) and self.training:

                if use_cache:
                    logger.warn(
                        "`use_cache=True` is incompatible with `config.gradient_checkpointing=True`. Setting "
                        "`use_cache=False`..."
                    )
                    use_cache = False

                def create_custom_forward(module):
                    def custom_forward(*inputs):
                        # None for past_key_value
                        return module(*inputs, output_attentions, use_cache)

                    return custom_forward

                layer_outputs = torch.utils.checkpoint.checkpoint(
                    create_custom_forward(decoder_layer),
                    hidden_states,
                    attention_mask,
                    encoder_hidden_states,
                    encoder_attention_mask,
                    head_mask[idx] if head_mask is not None else None,
                    encoder_head_mask[idx] if encoder_head_mask is not None else None,
                    None,
                )
            else:

                layer_outputs = decoder_layer(
                    hidden_states,
                    attention_mask=attention_mask,
                    encoder_hidden_states=encoder_hidden_states,
                    encoder_attention_mask=encoder_attention_mask,
                    layer_head_mask=(head_mask[idx] if head_mask is not None else None),
                    encoder_layer_head_mask=(encoder_head_mask[idx] if encoder_head_mask is not None else None),
                    past_key_value=past_key_value,
                    output_attentions=output_attentions,
                    use_cache=use_cache,
                    additional_encoder_hidden_states=additional_encoder_hidden_states,
                    additional_encoder_attention_mask=additional_encoder_attention_mask,
                )
            hidden_states = layer_outputs[0]
            
            ## Modified by Raj Dabre. Start.
            if use_cache:
                if self.config.multi_source and (self.config.multi_source_method == "merge_after_attention" or self.config.multi_source_method == "self_relevance_and_merge_after_attention" or self.config.multi_source_method == "merge_after_attention_with_context_relevance_only" or self.config.multi_source_method == "self_relevance_and_merge_after_attention_with_context_relevance_only" or self.config.multi_source_method == "mid_fusion_merge_after_attention" or self.config.multi_source_method == "bottleneck_mid_fusion_merge_after_attention"):
                    next_decoder_cache += (layer_outputs[4 if output_attentions else 1],)
                else:
                    next_decoder_cache += (layer_outputs[3 if output_attentions else 1],)
            ## Modified by Raj Dabre. End.
            
            if output_attentions:
                all_self_attns += (layer_outputs[1],)

                if encoder_hidden_states is not None:
                    all_cross_attentions += (layer_outputs[2],)
                    ## Modified by Raj Dabre. Start.
                    if self.config.multi_source and (self.config.multi_source_method == "merge_after_attention" or self.config.multi_source_method == "self_relevance_and_merge_after_attention" or self.config.multi_source_method == "merge_after_attention_with_context_relevance_only" or self.config.multi_source_method == "self_relevance_and_merge_after_attention_with_context_relevance_only" or self.config.multi_source_method == "mid_fusion_merge_after_attention" or self.config.multi_source_method == "bottleneck_mid_fusion_merge_after_attention"):
                        additional_all_cross_attentions += (layer_outputs[3],)
                    ## Modified by Raj Dabre. End.
                    
        hidden_states = self.layer_norm(hidden_states)

        # add hidden states from the last decoder layer
        if output_hidden_states:
            all_hidden_states += (hidden_states,)

        next_cache = next_decoder_cache if use_cache else None
        ## Modified by Raj Dabre. Start.
        if not return_dict:
            if self.config.multi_source and (self.config.multi_source_method == "merge_after_attention" or self.config.multi_source_method == "self_relevance_and_merge_after_attention" or self.config.multi_source_method == "merge_after_attention_with_context_relevance_only" or self.config.multi_source_method == "self_relevance_and_merge_after_attention_with_context_relevance_only" or self.config.multi_source_method == "mid_fusion_merge_after_attention" or self.config.multi_source_method == "bottleneck_mid_fusion_merge_after_attention"):
                return tuple(
                    v
                    for v in [hidden_states, next_cache, all_hidden_states, all_self_attns, all_cross_attentions, additional_all_cross_attentions]
                    if v is not None
                )
            else:
                return tuple(
                    v
                    for v in [hidden_states, next_cache, all_hidden_states, all_self_attns, all_cross_attentions]
                    if v is not None
                )
        return BaseModelOutputWithPastAndCrossAttentions(
            last_hidden_state=hidden_states,
            past_key_values=next_cache,
            hidden_states=all_hidden_states,
            attentions=all_self_attns,
            cross_attentions=all_cross_attentions,
            additional_cross_attentions=additional_all_cross_attentions if self.config.multi_source and (self.config.multi_source_method == "merge_after_attention" or self.config.multi_source_method == "self_relevance_and_merge_after_attention" or self.config.multi_source_method == "merge_after_attention_with_context_relevance_only" or self.config.multi_source_method == "self_relevance_and_merge_after_attention_with_context_relevance_only") else (),
        )
        ## Modified by Raj Dabre. End.


@add_start_docstrings(
    "The bare MBART Model outputting raw hidden-states without any specific head on top.",
    MBART_START_DOCSTRING,
)
class MBartModel(MBartPreTrainedModel):
    def __init__(self, config: MBartConfig):
        super().__init__(config)

        padding_idx, vocab_size = config.pad_token_id, config.vocab_size
        self.shared = nn.Embedding(vocab_size, config.d_model, padding_idx)

        self.encoder = MBartEncoder(config, self.shared)
        self.decoder = MBartDecoder(config, self.shared)
        
        ## Modified by Raj Dabre. Start.
        if self.config.multi_source and config.multi_source_method == "additional_source_attention":
            self.context_attention = MBartDecoderLayer(config)
            self.context_norm = nn.LayerNorm(config.d_model)

        if self.config.multi_source and (config.multi_source_method == "mid_fusion_merge_before_attention" or config.multi_source_method == "bottleneck_mid_fusion_merge_before_attention" or config.multi_source_method == "mid_fusion_merge_after_attention" or config.multi_source_method == "bottleneck_mid_fusion_merge_after_attention"):
            self.mid_fusion_layers = nn.ModuleList([MBartEncoderLayer(config) for _ in range(config.mid_fusion_layers)])
            self.mid_fusion_norm = nn.LayerNorm(config.d_model)
            if config.multi_source_method == "bottleneck_mid_fusion_merge_before_attention" or config.multi_source_method == "bottleneck_mid_fusion_merge_after_attention":
                bottleneck_params = torch.zeros(1, config.bottleneck_mid_fusion_tokens, config.d_model)
                bottleneck_params.normal_(mean=0.0, std=config.init_std)
                self.bottleneck_params = torch.nn.Parameter(bottleneck_params)
        ## Modified by Raj Dabre. End.
        
        self.init_weights()

    def get_input_embeddings(self):
        return self.shared

    def set_input_embeddings(self, value):
        self.shared = value
        self.encoder.embed_tokens = self.shared
        self.decoder.embed_tokens = self.shared

    def get_encoder(self):
        return self.encoder

    def get_decoder(self):
        return self.decoder

    @add_start_docstrings_to_model_forward(MBART_INPUTS_DOCSTRING)
    @add_code_sample_docstrings(
        tokenizer_class=_TOKENIZER_FOR_DOC,
        checkpoint="facebook/mbart-large-cc25",
        output_type=Seq2SeqModelOutput,
        config_class=_CONFIG_FOR_DOC,
    )
    def forward(
        self,
        input_ids=None,
        attention_mask=None,
        decoder_input_ids=None,
        decoder_attention_mask=None,
        head_mask=None,
        decoder_head_mask=None,
        encoder_outputs=None,
        past_key_values=None,
        inputs_embeds=None,
        decoder_inputs_embeds=None,
        use_cache=None,
        output_attentions=None,
        output_hidden_states=None,
        return_dict=None,
        additional_input_ids=None,
        additional_input_ids_mask=None,
        additional_encoder_outputs=None,
        context_encoder_representations=None,
        curr_decode_length=-1,
    ):
        output_attentions = output_attentions if output_attentions is not None else self.config.output_attentions
        output_hidden_states = (
            output_hidden_states if output_hidden_states is not None else self.config.output_hidden_states
        )
        use_cache = use_cache if use_cache is not None else self.config.use_cache
        return_dict = return_dict if return_dict is not None else self.config.use_return_dict

        # different to other models, MBart automatically creates decoder_input_ids from
        # input_ids if no decoder_input_ids are provided
        if decoder_input_ids is None and decoder_inputs_embeds is None:
            decoder_input_ids = shift_tokens_right(input_ids, self.config.pad_token_id)

        if encoder_outputs is None:
            encoder_outputs = self.encoder(
                input_ids=input_ids,
                attention_mask=attention_mask,
                head_mask=head_mask,
                inputs_embeds=inputs_embeds,
                output_attentions=output_attentions,
                output_hidden_states=output_hidden_states,
                return_dict=return_dict,
            )
        # If the user passed a tuple for encoder_outputs, we wrap it in a BaseModelOutput when return_dict=True
        elif return_dict and not isinstance(encoder_outputs, BaseModelOutput):
            encoder_outputs = BaseModelOutput(
                last_hidden_state=encoder_outputs[0],
                hidden_states=encoder_outputs[1] if len(encoder_outputs) > 1 else None,
                attentions=encoder_outputs[2] if len(encoder_outputs) > 2 else None,
            )
        
        ## Modified by Raj Dabre. Start.
        if self.config.multi_source:
            if additional_encoder_outputs is None:
                main_source_wait_k = self.config.wait_k
                self.config.wait_k = self.config.additional_source_wait_k
                additional_encoder_outputs = self.encoder(
                    input_ids=additional_input_ids,
                    attention_mask=additional_input_ids_mask,
                    head_mask=head_mask, ## Should be None. Dont mess with this.
                    inputs_embeds=inputs_embeds, ## Should be None. Dont mess with this.
                    output_attentions=output_attentions, ## Should be False. Dont mess with this.
                    output_hidden_states=output_hidden_states, ## Should be False. Dont mess with this.
                    return_dict=return_dict,
                )
                if self.config.use_moe: ## Add the additional encoder MOE losses to the main encoder.
                    encoder_outputs[3] = encoder_outputs[3] + additional_encoder_outputs[3]

                self.config.wait_k = main_source_wait_k
            # If the user passed a tuple for encoder_outputs, we wrap it in a BaseModelOutput when return_dict=True
            elif return_dict and not isinstance(additional_encoder_outputs, BaseModelOutput):
                additional_encoder_outputs = BaseModelOutput(
                    last_hidden_state=additional_encoder_outputs[0],
                    hidden_states=additional_encoder_outputs[1] if len(additional_encoder_outputs) > 1 else None,
                    attentions=additional_encoder_outputs[2] if len(additional_encoder_outputs) > 2 else None,
                ) ## Figure out a way to return this
        else:
            additional_encoder_outputs = [None]
        
        if self.config.multi_source and (self.config.multi_source_method == "mid_fusion_merge_before_attention" or self.config.multi_source_method == "bottleneck_mid_fusion_merge_before_attention" or self.config.multi_source_method == "bottleneck_mid_fusion_merge_after_attention" or self.config.multi_source_method == "mid_fusion_merge_after_attention"): 
            # Concatenate the encoder and additional encoder outputs or concatenate the bottleneck params with the encoder and additional encoder outputs
            # Create encoder layers to deal with further processing
            # Do processing, deal with MOEs etc, update the hidden states after splitting at each stage etc
            # We will need a new hyperparam to tell us the number of additional layers. Will have to deal with recurrent stacking etc. additional layers and current layers sum to actual total layers.
            # Disable layer norm in the main encoder code when this type of fusion is done. 
            if context_encoder_representations is None:
                hidden_states = encoder_outputs[0]
                additional_hidden_states = additional_encoder_outputs[0]
                encoder_input_length = hidden_states.size()[1]
                additional_encoder_input_length = additional_hidden_states.size()[1]
                encoder_self_attention_mask = _expand_mask(attention_mask, hidden_states.dtype, wait_k=self.config.wait_k)
                additional_encoder_self_attention_mask = _expand_mask(additional_input_ids_mask, additional_hidden_states.dtype, wait_k=self.config.additional_source_wait_k)
                if self.config.multi_source_method == "mid_fusion_merge_before_attention" or self.config.multi_source_method == "mid_fusion_merge_after_attention":
                    # Concatenate the encoder and additional encoder outputs
                    # We have to deal with creation of attention masks for encoder to itself, additional encoder to itself and then cross between these two.
                    encoder_to_additional_encoder_self_attention_mask = _expand_mask(additional_input_ids_mask, additional_hidden_states.dtype, tgt_len=encoder_input_length, wait_k=self.config.wait_k)
                    additional_encoder_to_encoder_self_attention_mask = _expand_mask(attention_mask, hidden_states.dtype, tgt_len=additional_encoder_input_length, wait_k=self.config.additional_source_wait_k)
                    combined_mask_a = torch.cat([encoder_self_attention_mask, encoder_to_additional_encoder_self_attention_mask], dim=3)
                    combined_mask_b = torch.cat([additional_encoder_to_encoder_self_attention_mask, additional_encoder_self_attention_mask], dim=3)
                    combined_mask = torch.cat((combined_mask_a, combined_mask_b), dim=2)
                    combined_encoder_outputs = torch.cat((hidden_states, additional_hidden_states), dim=1)
                    for idx, fusion_layer in enumerate(self.mid_fusion_layers):
                        if output_hidden_states:
                            encoder_outputs[1] = encoder_outputs[1] + (hidden_states,)
                            additional_encoder_outputs[1] = additional_encoder_outputs[1] + (additional_hidden_states,)
                        layer_outputs = fusion_layer(
                            combined_encoder_outputs,
                            combined_mask,
                            layer_head_mask=(head_mask[idx] if head_mask is not None else None),
                            output_attentions=output_attentions,
                            adaptor_layers=adaptor_layers,
                            deep_adaptor_tuning=deep_adaptor_tuning,
                            adaptor_layer_idx=idx+self.config.encoder_layers,
                        )

                        if self.config.use_moe:
                            hidden_states, moe_loss = layer_outputs[0]
                            encoder_outputs[3] = encoder_outputs[3] + moe_loss
                        else:
                            hidden_states = layer_outputs[0]
                        
                        combined_encoder_outputs = hidden_states
                        # Split hidden states and update the hidden states
                        hidden_states, additional_hidden_states = torch.split(hidden_states, (encoder_input_length, additional_encoder_input_length), dim=1)
                    
                        if output_attentions:
                            current_attentions = layer_outputs[1]
                            # Split the attentions and update the attentions
                            current_attentions, additional_current_attentions = torch.split(current_attentions, (encoder_input_length, additional_encoder_input_length), dim=2) ## This needs to be fixed. Since the number of columns will be (encoder_input_length+additional_encoder_input_length). But this may or may not be important.
                            encoder_outputs[2] = encoder_outputs[2] + (current_attentions,)
                            additional_encoder_outputs[2] = additional_encoder_outputs[2] + (additional_current_attentions,)
                elif self.config.multi_source_method == "bottleneck_mid_fusion_merge_before_attention" or self.config.multi_source_method == "bottleneck_mid_fusion_merge_after_attention":
                    batch_size = hidden_states.size()[0]
                    # Expand the bottleneck params to batch size
                    bottleneck_params = self.bottleneck_params.expand(batch_size, -1, -1)
                    # Concatenate the bottleneck params with the encoder and additional encoder outputs individually
                    combined_hidden_states = torch.cat((bottleneck_params, hidden_states), dim=1)
                    combined_additional_hidden_states = torch.cat((bottleneck_params, additional_hidden_states), dim=1)
                    # Create a ones mask of shape (batch_size, 1, encoder_input_length, bottleneck_mid_fusion_tokens)
                    ones_mask = torch.ones(batch_size, 1, encoder_input_length, self.config.bottleneck_mid_fusion_tokens).to(hidden_states.device)
                    additional_ones_mask = torch.ones(batch_size, 1, additional_encoder_input_length, self.config.bottleneck_mid_fusion_tokens).to(hidden_states.device)
                    
                    # Expand the masks to accommodate the bottleneck params. We replicate the first row bottleneck_mid_fusion_tokens number of times. Its ok since bottleneck params can attend to itself and should attend to the first token. 
                    encoder_self_attention_mask = torch.cat((ones_mask, encoder_self_attention_mask), dim=3) 
                    encoder_self_attention_mask = torch.cat([encoder_self_attention_mask[:,:,0:1,:].expand(batch_size, 1, self.config.bottleneck_mid_fusion_tokens, self.config.bottleneck_mid_fusion_tokens+encoder_input_length), encoder_self_attention_mask], dim=2)
                    additional_encoder_self_attention_mask = torch.cat((additional_ones_mask, additional_encoder_self_attention_mask), dim=3)
                    additional_encoder_self_attention_mask = torch.cat([additional_encoder_self_attention_mask[:,:,0:1,:].expand(batch_size, 1, self.config.bottleneck_mid_fusion_tokens, self.config.bottleneck_mid_fusion_tokens+additional_encoder_input_length), additional_encoder_self_attention_mask], dim=2)

                    for idx, fusion_layer in enumerate(self.mid_fusion_layers):
                        if output_hidden_states:
                            encoder_outputs[1] = encoder_outputs[1] + (hidden_states,)
                            additional_encoder_outputs[1] = additional_encoder_outputs[1] + (additional_hidden_states,)
                        layer_outputs = fusion_layer(
                            combined_hidden_states,
                            encoder_self_attention_mask,
                            layer_head_mask=(head_mask[idx] if head_mask is not None else None),
                            output_attentions=output_attentions,
                            adaptor_layers=adaptor_layers,
                            deep_adaptor_tuning=deep_adaptor_tuning,
                            adaptor_layer_idx=idx+self.config.encoder_layers,
                        )

                        additional_layer_outputs = fusion_layer(
                            combined_additional_hidden_states,
                            additional_encoder_self_attention_mask,
                            layer_head_mask=(head_mask[idx] if head_mask is not None else None),
                            output_attentions=output_attentions,
                            adaptor_layers=adaptor_layers,
                            deep_adaptor_tuning=deep_adaptor_tuning,
                            adaptor_layer_idx=idx+self.config.encoder_layers,
                        )

                        if self.config.use_moe:
                            combined_hidden_states, moe_loss = layer_outputs[0]
                            combined_additional_hidden_states, additional_moe_loss = additional_layer_outputs[0]
                            encoder_outputs[3] = encoder_outputs[3] + moe_loss + additional_moe_loss
                        else:
                            combined_hidden_states = layer_outputs[0]
                            combined_additional_hidden_states = additional_layer_outputs[0]
                        
                        # Split hidden states and additionl hidden states bu discarding the bottleneck parts
                        bottleneck_params, hidden_states  = torch.split(combined_hidden_states, (self.config.bottleneck_mid_fusion_tokens, encoder_input_length), dim=1)
                        additional_bottleneck_params, additional_hidden_states  = torch.split(combined_additional_hidden_states, (self.config.bottleneck_mid_fusion_tokens, additional_encoder_input_length), dim=1)

                        # Average the bottleneck params
                        bottleneck_params = (bottleneck_params + additional_bottleneck_params)/2

                        # Concatenate the bottleneck params with the encoder and additional encoder outputs individually
                        combined_hidden_states = torch.cat((bottleneck_params, hidden_states), dim=1)
                        combined_additional_hidden_states = torch.cat((bottleneck_params, additional_hidden_states), dim=1)
                        
                        if output_attentions:
                            current_attentions = layer_outputs[1]
                            additional_current_attentions = additional_layer_outputs[1]
                            # Split the attentions and update the attentions
                            ## This needs to be fixed. Since the number of columns will be (self.config.bottleneck_mid_fusion_tokens+encoder_input_length) and (self.config.bottleneck_mid_fusion_tokens+additional_encoder_input_length). But this may or may not be important.
                            current_attentions = torch.split(current_attentions, (self.config.bottleneck_mid_fusion_tokens, encoder_input_length), dim=2)[1]
                            additional_current_attentions = torch.split(additional_current_attentions, (self.config.bottleneck_mid_fusion_tokens, additional_encoder_input_length), dim=2)[1]
                            encoder_outputs[2] = encoder_outputs[2] + (current_attentions,)
                            additional_encoder_outputs[2] = additional_encoder_outputs[2] + (additional_current_attentions,)
                
                # Apply the layer normalization
                hidden_states = self.mid_fusion_norm(hidden_states)
                additional_hidden_states = self.mid_fusion_norm(additional_hidden_states)

                # Update the hidden states
                encoder_outputs["last_hidden_state"] = hidden_states
                additional_encoder_outputs["last_hidden_state"] = additional_hidden_states
                context_encoder_representations = torch.cat((hidden_states, additional_hidden_states), dim=1) ## We use this as a placeholder to prevent any additional computations :)
            

        if self.config.multi_source and self.config.multi_source_method == "additional_source_attention": ## We do a "cross attention" between the sentence and its context. For now this will be recomputed for each decoding time step.
            if context_encoder_representations is None: 
                encoder_input_length = encoder_outputs[0].size()[1]
                additional_encoder_input_length = additional_encoder_outputs[0].size()[1]
                encoder_self_attention_mask = _expand_mask(attention_mask, encoder_outputs[0].dtype, wait_k=self.config.additional_source_wait_k)
                encoder_encoder_cross_attention_mask = _expand_mask(additional_input_ids_mask, encoder_outputs[0].dtype, tgt_len=encoder_input_length, wait_k=self.config.additional_source_wait_k)

                context_encoder_representations = self.context_attention(encoder_outputs[0],
                        attention_mask=encoder_self_attention_mask,
                        encoder_hidden_states=additional_encoder_outputs[0],
                        encoder_attention_mask=encoder_encoder_cross_attention_mask,
                        layer_head_mask=None,
                        encoder_layer_head_mask=None,
                        past_key_value=None,
                        output_attentions=False,
                        use_cache=False,
                        additional_encoder_hidden_states=None,
                        additional_encoder_attention_mask=None,)
                context_encoder_representations[0] = self.context_norm(context_encoder_representations[0]) 
                #print(type(encoder_outputs), type(context_encoder_representations))
                encoder_outputs["last_hidden_state"] = context_encoder_representations[0]
                context_encoder_representations = context_encoder_representations[0]

        # decoder outputs consists of (dec_features, past_key_value, dec_hidden, dec_attn)
        decoder_outputs = self.decoder(
            input_ids=decoder_input_ids,
            attention_mask=decoder_attention_mask,
            encoder_hidden_states=encoder_outputs[0],
            encoder_attention_mask=attention_mask,
            head_mask=decoder_head_mask,
            encoder_head_mask=head_mask,
            past_key_values=past_key_values,
            inputs_embeds=decoder_inputs_embeds,
            use_cache=use_cache,
            output_attentions=output_attentions,
            output_hidden_states=output_hidden_states or self.config.multilayer_softmaxing is not None, ## In case of multilayer softmaxing we need the hidden states ONLY FROM THE DECODER.
            return_dict=return_dict,
            additional_encoder_hidden_states=additional_encoder_outputs[0],
            additional_encoder_attention_mask=additional_input_ids_mask,
            curr_decode_length=curr_decode_length,
        )

        if not return_dict:
            return decoder_outputs + encoder_outputs
        return Seq2SeqModelOutput(
            last_hidden_state=decoder_outputs.last_hidden_state,
            past_key_values=decoder_outputs.past_key_values,
            decoder_hidden_states=decoder_outputs.hidden_states,
            decoder_attentions=decoder_outputs.attentions,
            cross_attentions=decoder_outputs.cross_attentions,
            encoder_last_hidden_state=encoder_outputs.last_hidden_state,
            encoder_hidden_states=encoder_outputs.hidden_states,
            encoder_attentions=encoder_outputs.attentions,
            additional_encoder_last_hidden_state=additional_encoder_outputs.last_hidden_state if self.config.multi_source else None,
            additional_encoder_hidden_states=additional_encoder_outputs.hidden_states if self.config.multi_source else None,
            additional_encoder_attentions=additional_encoder_outputs.attentions if self.config.multi_source else None,
<<<<<<< HEAD
            additional_cross_attentions=decoder_outputs.additional_cross_attentions if self.config.multi_source and (self.config.multi_source_method == "merge_after_attention" or self.config.multi_source_method == "self_relevance_and_merge_after_attention" or self.config.multi_source_method == "merge_after_attention_with_context_relevance_only" or self.config.multi_source_method == "self_relevance_and_merge_after_attention_with_context_relevance_only" or self.config.multi_source_method == "mid_fusion_merge_after_attention" or self.config.multi_source_method == "bottleneck_mid_fusion_merge_after_attention") else (),
            context_encoder_representations = context_encoder_representations if self.config.multi_source and (self.config.multi_source_method == "additional_source_attention" or self.config.multi_source_method == "mid_fusion_merge_before_attention" or self.config.multi_source_method == "bottleneck_mid_fusion_merge_before_attention" or self.config.multi_source_method == "bottleneck_mid_fusion_merge_after_attention" or self.config.multi_source_method == "mid_fusion_merge_after_attention") else None, ## Find a way to return all contents of context_encoder_representations in the future.
            encoder_moe_losses = encoder_outputs.moe_losses, 
            decoder_moe_losses = decoder_outputs.moe_losses, 
=======
            additional_cross_attentions=decoder_outputs.additional_cross_attentions if self.config.multi_source and (self.config.multi_source_method == "merge_after_attention" or self.config.multi_source_method == "self_relevance_and_merge_after_attention" or self.config.multi_source_method == "merge_after_attention_with_context_relevance_only" or self.config.multi_source_method == "self_relevance_and_merge_after_attention_with_context_relevance_only") else (),
            context_encoder_representations = context_encoder_representations if self.config.multi_source and (self.config.multi_source_method == "additional_source_attention") else None, ## Find a way to return all contents of context_encoder_representations in the future.
>>>>>>> 974a7988
        )
        ## Modified by Raj Dabre. End.

## Modified by Raj Dabre. Start.

class GradientReversalFunction(Function): ## Glory be to the gradients in reverse. AMEN!
    """
    Gradient Reversal Layer from:
    Unsupervised Domain Adaptation by Backpropagation (Ganin & Lempitsky, 2015)
    Forward pass is the identity function. In the backward pass,
    the upstream gradients are multiplied by -lambda (i.e. gradient is reversed)
    """

    @staticmethod
    def forward(ctx, x, lambda_):
        ctx.lambda_ = lambda_
        return x.clone()

    @staticmethod
    def backward(ctx, grads):
        lambda_ = ctx.lambda_
        lambda_ = grads.new_tensor(lambda_)
        dx = -lambda_ * grads
        return dx, None


class GradientReversal(nn.Module):
    def __init__(self, lambda_=1):
        super(GradientReversal, self).__init__()
        self.lambda_ = lambda_

    def forward(self, x):
        return GradientReversalFunction.apply(x, self.lambda_)

@add_start_docstrings(
    "The MBART Model with a language modeling head. Can be used for summarization.", MBART_START_DOCSTRING
)
class MBartForConditionalGeneration(MBartPreTrainedModel):
    base_model_prefix = "model"
    _keys_to_ignore_on_load_missing = [
        r"final_logits_bias",
        r"encoder\.version",
        r"decoder\.version",
        r"lm_head\.weight",
    ]

    def __init__(self, config: MBartConfig):
        super().__init__(config)
        self.model = MBartModel(config)
        self.register_buffer("final_logits_bias", torch.zeros((1, self.model.shared.num_embeddings)))
        self.lm_head = nn.Linear(config.d_model, self.model.shared.num_embeddings, bias=False)
        
        if config.multilayer_softmaxing is not None:
            config.multilayer_softmaxing = [int(layer_id) for layer_id in config.multilayer_softmaxing.split(",")]
        
        self.init_weights()
        if config.temperature_calibration:
            assert config.softmax_temperature == 1.0
            print("Temperature calibration will be done.")
            self.register_parameter("softmax_temperature", torch.ones(1))
            print("Initial temperature is: ", self.softmax_temperature)
            
        if config.num_domains_for_domain_classifier > 1:
            print("Domain classifier will be used.")
            self.domain_classifer_head = nn.Linear(config.d_model, config.num_domains_for_domain_classifier, bias=False)
            if config.gradient_reversal_for_domain_classifier:
                self.gradient_reversal_layer = GradientReversal()
            
    def get_encoder(self):
        return self.model.get_encoder()

    def get_decoder(self):
        return self.model.get_decoder()

    def resize_token_embeddings(self, new_num_tokens: int) -> nn.Embedding:
        new_embeddings = super().resize_token_embeddings(new_num_tokens)
        self._resize_final_logits_bias(new_num_tokens)
        return new_embeddings

    def _resize_final_logits_bias(self, new_num_tokens: int) -> None:
        old_num_tokens = self.final_logits_bias.shape[-1]
        if new_num_tokens <= old_num_tokens:
            new_bias = self.final_logits_bias[:, :new_num_tokens]
        else:
            extra_bias = torch.zeros((1, new_num_tokens - old_num_tokens), device=self.final_logits_bias.device)
            new_bias = torch.cat([self.final_logits_bias, extra_bias], dim=1)
        self.register_buffer("final_logits_bias", new_bias)

    def get_output_embeddings(self):
        return self.lm_head

    def set_output_embeddings(self, new_embeddings):
        self.lm_head = new_embeddings

    @add_start_docstrings_to_model_forward(MBART_INPUTS_DOCSTRING)
    @replace_return_docstrings(output_type=Seq2SeqLMOutput, config_class=_CONFIG_FOR_DOC)
    @add_end_docstrings(MBART_GENERATION_EXAMPLE)
    def forward(
        self,
        input_ids=None,
        attention_mask=None,
        decoder_input_ids=None,
        decoder_attention_mask=None,
        head_mask=None,
        decoder_head_mask=None,
        encoder_outputs=None,
        past_key_values=None,
        inputs_embeds=None,
        decoder_inputs_embeds=None,
        labels=None,
        use_cache=None,
        output_attentions=None,
        output_hidden_states=None,
        return_dict=None,
        additional_input_ids=None,
        additional_input_ids_mask=None,
        additional_encoder_outputs=None,
        additional_past_key_values=None,
        curr_decode_length=-1,
        context_encoder_representations=None,
        label_mask=None,
    ):
        r"""
        labels (:obj:`torch.LongTensor` of shape :obj:`(batch_size, sequence_length)`, `optional`):
            Labels for computing the masked language modeling loss. Indices should either be in ``[0, ...,
            config.vocab_size]`` or -100 (see ``input_ids`` docstring). Tokens with indices set to ``-100`` are ignored
            (masked), the loss is only computed for the tokens with labels in ``[0, ..., config.vocab_size]``.

        Returns:

        """
        return_dict = return_dict if return_dict is not None else self.config.use_return_dict

        if labels is not None:
            if decoder_input_ids is None:
                decoder_input_ids = shift_tokens_right(labels, self.config.pad_token_id)
        
        
        if self.config.multi_source_method == "average_softmaxes":
            outputs = self.model(
                input_ids,
                attention_mask=attention_mask,
                decoder_input_ids=decoder_input_ids,
                encoder_outputs=encoder_outputs,
                decoder_attention_mask=decoder_attention_mask,
                head_mask=head_mask,
                decoder_head_mask=decoder_head_mask,
                past_key_values=past_key_values,
                inputs_embeds=inputs_embeds,
                decoder_inputs_embeds=decoder_inputs_embeds,
                use_cache=use_cache,
                output_attentions=output_attentions,
                output_hidden_states=output_hidden_states,
                return_dict=return_dict,
                additional_input_ids=None,
                additional_input_ids_mask=None,
                additional_encoder_outputs=None,
                curr_decode_length=curr_decode_length,
            )
            lm_logits = (self.lm_head(outputs[0]) + self.final_logits_bias)/self.config.softmax_temperature ## Divide the logits by a temperature to get a smoothed softmax.
            if self.config.temperature_calibration:
                lm_logits = lm_logits/self.softmax_temperature ## The softmax_temperature config param should be 1.0
            additional_outputs = self.model(
                additional_input_ids,
                attention_mask=additional_input_ids_mask,
                decoder_input_ids=decoder_input_ids,
                encoder_outputs=additional_encoder_outputs,
                decoder_attention_mask=decoder_attention_mask,
                head_mask=head_mask,
                decoder_head_mask=decoder_head_mask,
                past_key_values=additional_past_key_values,
                inputs_embeds=inputs_embeds,
                decoder_inputs_embeds=decoder_inputs_embeds,
                use_cache=use_cache,
                output_attentions=output_attentions,
                output_hidden_states=output_hidden_states,
                return_dict=return_dict,
                additional_input_ids=None,
                additional_input_ids_mask=None,
                additional_encoder_outputs=None,
                curr_decode_length=curr_decode_length,
            )
            additional_source_lm_logits = (self.lm_head(additional_outputs[0]) + self.final_logits_bias)/self.config.softmax_temperature ## Divide the logits by a temperature to get a smoothed softmax.
            if self.config.temperature_calibration:
                additional_source_lm_logits = additional_source_lm_logits/self.softmax_temperature ## The softmax_temperature config param should be 1.0
        else:
            outputs = self.model(
                input_ids,
                attention_mask=attention_mask,
                decoder_input_ids=decoder_input_ids,
                encoder_outputs=encoder_outputs,
                decoder_attention_mask=decoder_attention_mask,
                head_mask=head_mask,
                decoder_head_mask=decoder_head_mask,
                past_key_values=past_key_values,
                inputs_embeds=inputs_embeds,
                decoder_inputs_embeds=decoder_inputs_embeds,
                use_cache=use_cache,
                output_attentions=output_attentions,
                output_hidden_states=output_hidden_states,
                return_dict=return_dict,
                additional_input_ids=additional_input_ids,
                additional_input_ids_mask=additional_input_ids_mask,
                additional_encoder_outputs=additional_encoder_outputs,
                curr_decode_length=curr_decode_length,
                context_encoder_representations=context_encoder_representations,
            )
            lm_logits = (self.lm_head(outputs[0]) + self.final_logits_bias)/self.config.softmax_temperature ## Divide the logits by a temperature to get a smoothed softmax.
            if self.config.temperature_calibration:
                lm_logits = lm_logits/self.softmax_temperature
        
        additional_lm_logits = []
        if self.config.multilayer_softmaxing is not None:
            for layer_id in self.config.multilayer_softmaxing: ## We count the embedding layer too. Who knows what may happen? However we wont do anything for the final layer as its already dealt with.
                lm_representation = outputs.decoder_hidden_states[layer_id]
                additional_lm_logits.append((self.lm_head(lm_representation) + self.final_logits_bias)/self.config.softmax_temperature) ## The additional logits will be collected here and then returned to my main code. Divide the logits by a temperature to get a smoothed softmax.
                if self.config.temperature_calibration:
                    additional_lm_logits[-1] = additional_lm_logits[-1]/self.softmax_temperature ## The softmax_temperature config param should be 1.0
        
        if self.config.num_domains_for_domain_classifier > 1: ## Pool the output layer representations by taking a mean and then generate logits for them.
#             print(outputs[0].size(), label_mask.size())
            dom_pooled_outputs = outputs[0].masked_fill(label_mask, 0.0).mean(dim=1)
            if self.config.gradient_reversal_for_domain_classifier: ## If we want to do gradient reversal then thats going ot be done here.
                dom_pooled_outputs = self.gradient_reversal_layer(dom_pooled_outputs) 
            domain_classifier_logits = self.domain_classifer_head(dom_pooled_outputs)
            
            
        masked_lm_loss = None
        if labels is not None:
            loss_fct = CrossEntropyLoss()
            masked_lm_loss = loss_fct(lm_logits.view(-1, self.config.vocab_size), labels.view(-1))

        if not return_dict:
            output = (lm_logits,) + outputs[1:]
            return ((masked_lm_loss,) + output) if masked_lm_loss is not None else output

        return Seq2SeqLMOutput(
            loss=masked_lm_loss,
            logits=lm_logits,
            past_key_values=outputs.past_key_values,
            decoder_hidden_states=outputs.decoder_hidden_states,
            decoder_attentions=outputs.decoder_attentions,
            cross_attentions=outputs.cross_attentions,
            encoder_last_hidden_state=outputs.encoder_last_hidden_state,
            encoder_hidden_states=outputs.encoder_hidden_states,
            encoder_attentions=outputs.encoder_attentions,
            additional_lm_logits=additional_lm_logits, 
            additional_encoder_last_hidden_state=outputs.additional_encoder_last_hidden_state if self.config.multi_source else None,
            additional_encoder_hidden_states=outputs.additional_encoder_hidden_states if self.config.multi_source else None,
            additional_encoder_attentions=outputs.additional_encoder_attentions if self.config.multi_source else None,
            additional_cross_attentions=outputs.additional_cross_attentions if self.config.multi_source and (self.config.multi_source_method == "merge_after_attention" or self.config.multi_source_method == "self_relevance_and_merge_after_attention" or self.config.multi_source_method == "merge_after_attention_with_context_relevance_only" or self.config.multi_source_method == "self_relevance_and_merge_after_attention_with_context_relevance_only" or self.config.multi_source_method == "average_softmaxes" or self.config.multi_source_method == "mid_fusion_merge_after_attention" or self.config.multi_source_method == "bottleneck_mid_fusion_merge_after_attention") else (),
            additional_past_key_values=additional_outputs.past_key_values if self.config.multi_source and (self.config.multi_source_method == "average_softmaxes") else None,
            additional_source_lm_logits=additional_source_lm_logits if self.config.multi_source and (self.config.multi_source_method == "average_softmaxes") else None,
            context_encoder_representations = outputs.context_encoder_representations if self.config.multi_source and (self.config.multi_source_method == "additional_source_attention" or self.config.multi_source_method == "mid_fusion_merge_before_attention" or self.config.multi_source_method == "bottleneck_mid_fusion_merge_before_attention" or self.config.multi_source_method == "bottleneck_mid_fusion_merge_after_attention" or self.config.multi_source_method == "mid_fusion_merge_after_attention") else None,
            softmax_temperature = self.softmax_temperature if self.config.temperature_calibration else None,
            domain_classifier_logits = domain_classifier_logits if self.config.num_domains_for_domain_classifier > 1 else None,
        )

    def prepare_inputs_for_generation(
        self, decoder_input_ids, past=None, attention_mask=None, use_cache=None, encoder_outputs=None, **kwargs
    ):
        # cut decoder_input_ids if past is used
        if past is not None:
            decoder_input_ids = decoder_input_ids[:, -1:]

        return {
            "input_ids": None,  # encoder_outputs is defined. input_ids not needed
            "encoder_outputs": encoder_outputs,
            "past_key_values": past,
            "decoder_input_ids": decoder_input_ids,
            "attention_mask": attention_mask,
            "use_cache": use_cache,  # change this to avoid caching (presumably for debugging)
            "additional_input_ids": None,  # additional_encoder_outputs is defined. additional_input_ids not needed
            "additional_input_ids_mask": kwargs["additional_input_ids_mask"] if self.config.multi_source else None, ## This will contain the additional encoder outputs. 
            "additional_encoder_outputs": kwargs["additional_encoder_outputs"] if self.config.multi_source else None, ## This will contain the additional encoder outputs. 
            "additional_past_key_values": kwargs["additional_past"] if self.config.multi_source_method == "average_softmaxes" and "additional_past" in kwargs else None, ## This is for the past of the additional source when averaging softmaxes. 
            "context_encoder_representations": kwargs["context_encoder_representations"] if self.config.multi_source else None, ##  A bit sloppy and should be controlled by an additional condition looking at the value of multi_source type.
        }

## Modified by Raj Dabre. End.

    def adjust_logits_during_generation(self, logits, cur_len, max_length):
        if cur_len == max_length - 1 and self.config.eos_token_id is not None:
            self._force_token_id_to_be_generated(logits, self.config.eos_token_id)
        return logits

    @staticmethod
    def _force_token_id_to_be_generated(scores, token_id) -> None:
        """force one of token_ids to be generated by setting prob of all other tokens to 0 (logprob=-float("inf"))"""
        scores[:, [x for x in range(scores.shape[1]) if x != token_id]] = -float("inf")

    @staticmethod
    def _reorder_cache(past, beam_idx):
        reordered_past = ()
        for layer_past in past:
            # cached cross_attention states don't have to be reordered -> they are always the same
            reordered_past += (
                tuple(past_state.index_select(0, beam_idx) for past_state in layer_past[:2]) + layer_past[2:],
            )
        return reordered_past


@add_start_docstrings(
    """
    MBart model with a sequence classification/head on top (a linear layer on top of the pooled output) e.g. for GLUE
    tasks.
    """,
    MBART_START_DOCSTRING,
)
class MBartForSequenceClassification(MBartPreTrainedModel):
    def __init__(self, config: MBartConfig, **kwargs):
        super().__init__(config, **kwargs)
        self.model = MBartModel(config)
        self.classification_head = MBartClassificationHead(
            config.d_model,
            config.d_model,
            config.num_labels,
            config.classifier_dropout,
        )
        self.model._init_weights(self.classification_head.dense)
        self.model._init_weights(self.classification_head.out_proj)

    @add_start_docstrings_to_model_forward(MBART_INPUTS_DOCSTRING)
    @add_code_sample_docstrings(
        tokenizer_class=_TOKENIZER_FOR_DOC,
        checkpoint="facebook/mbart-large-cc25",
        output_type=Seq2SeqSequenceClassifierOutput,
        config_class=_CONFIG_FOR_DOC,
    )
    # Copied from transformers.models.bart.modeling_bart.BartForSequenceClassification.forward
    def forward(
        self,
        input_ids=None,
        attention_mask=None,
        decoder_input_ids=None,
        decoder_attention_mask=None,
        head_mask=None,
        decoder_head_mask=None,
        encoder_outputs=None,
        inputs_embeds=None,
        decoder_inputs_embeds=None,
        labels=None,
        use_cache=None,
        output_attentions=None,
        output_hidden_states=None,
        return_dict=None,
    ):
        r"""
        labels (:obj:`torch.LongTensor` of shape :obj:`(batch_size,)`, `optional`):
            Labels for computing the sequence classification/regression loss. Indices should be in :obj:`[0, ...,
            config.num_labels - 1]`. If :obj:`config.num_labels > 1` a classification loss is computed (Cross-Entropy).
        """
        return_dict = return_dict if return_dict is not None else self.config.use_return_dict
        if labels is not None:
            use_cache = False

        if input_ids is None and inputs_embeds is not None:
            raise NotImplementedError(
                f"Passing input embeddings is currently not supported for {self.__class__.__name__}"
            )

        outputs = self.model(
            input_ids,
            attention_mask=attention_mask,
            decoder_input_ids=decoder_input_ids,
            decoder_attention_mask=decoder_attention_mask,
            head_mask=head_mask,
            decoder_head_mask=decoder_head_mask,
            encoder_outputs=encoder_outputs,
            inputs_embeds=inputs_embeds,
            decoder_inputs_embeds=decoder_inputs_embeds,
            use_cache=use_cache,
            output_attentions=output_attentions,
            output_hidden_states=output_hidden_states,
            return_dict=return_dict,
        )
        hidden_states = outputs[0]  # last hidden state

        eos_mask = input_ids.eq(self.config.eos_token_id)

        if len(torch.unique(eos_mask.sum(1))) > 1:
            raise ValueError("All examples must have the same number of <eos> tokens.")
        sentence_representation = hidden_states[eos_mask, :].view(hidden_states.size(0), -1, hidden_states.size(-1))[
            :, -1, :
        ]
        logits = self.classification_head(sentence_representation)

        loss = None
        if labels is not None:
            loss_fct = CrossEntropyLoss()
            loss = loss_fct(logits.view(-1, self.config.num_labels), labels.view(-1))

        if not return_dict:
            output = (logits,) + outputs[1:]
            return ((loss,) + output) if loss is not None else output

        return Seq2SeqSequenceClassifierOutput(
            loss=loss,
            logits=logits,
            past_key_values=outputs.past_key_values,
            decoder_hidden_states=outputs.decoder_hidden_states,
            decoder_attentions=outputs.decoder_attentions,
            cross_attentions=outputs.cross_attentions,
            encoder_last_hidden_state=outputs.encoder_last_hidden_state,
            encoder_hidden_states=outputs.encoder_hidden_states,
            encoder_attentions=outputs.encoder_attentions,
        )


@add_start_docstrings(
    """
    MBART Model with a span classification head on top for extractive question-answering tasks like SQuAD (a linear
    layer on top of the hidden-states output to compute `span start logits` and `span end logits`).
    """,
    MBART_START_DOCSTRING,
)
class MBartForQuestionAnswering(MBartPreTrainedModel):
    def __init__(self, config):
        super().__init__(config)

        config.num_labels = 2
        self.num_labels = config.num_labels

        self.model = MBartModel(config)
        self.qa_outputs = nn.Linear(config.hidden_size, config.num_labels)

        self.model._init_weights(self.qa_outputs)

    @add_start_docstrings_to_model_forward(MBART_INPUTS_DOCSTRING)
    @add_code_sample_docstrings(
        tokenizer_class=_TOKENIZER_FOR_DOC,
        checkpoint="facebook/mbart-large-cc25",
        output_type=Seq2SeqQuestionAnsweringModelOutput,
        config_class=_CONFIG_FOR_DOC,
    )
    # Copied from transformers.models.bart.modeling_bart.BartForQuestionAnswering.forward
    def forward(
        self,
        input_ids=None,
        attention_mask=None,
        decoder_input_ids=None,
        decoder_attention_mask=None,
        head_mask=None,
        decoder_head_mask=None,
        encoder_outputs=None,
        start_positions=None,
        end_positions=None,
        inputs_embeds=None,
        decoder_inputs_embeds=None,
        use_cache=None,
        output_attentions=None,
        output_hidden_states=None,
        return_dict=None,
    ):
        r"""
        start_positions (:obj:`torch.LongTensor` of shape :obj:`(batch_size,)`, `optional`):
            Labels for position (index) of the start of the labelled span for computing the token classification loss.
            Positions are clamped to the length of the sequence (`sequence_length`). Position outside of the sequence
            are not taken into account for computing the loss.
        end_positions (:obj:`torch.LongTensor` of shape :obj:`(batch_size,)`, `optional`):
            Labels for position (index) of the end of the labelled span for computing the token classification loss.
            Positions are clamped to the length of the sequence (`sequence_length`). Position outside of the sequence
            are not taken into account for computing the loss.
        """
        return_dict = return_dict if return_dict is not None else self.config.use_return_dict
        if start_positions is not None and end_positions is not None:
            use_cache = False

        outputs = self.model(
            input_ids,
            attention_mask=attention_mask,
            decoder_input_ids=decoder_input_ids,
            decoder_attention_mask=decoder_attention_mask,
            head_mask=head_mask,
            decoder_head_mask=decoder_head_mask,
            encoder_outputs=encoder_outputs,
            inputs_embeds=inputs_embeds,
            decoder_inputs_embeds=decoder_inputs_embeds,
            use_cache=use_cache,
            output_attentions=output_attentions,
            output_hidden_states=output_hidden_states,
            return_dict=return_dict,
        )

        sequence_output = outputs[0]

        logits = self.qa_outputs(sequence_output)
        start_logits, end_logits = logits.split(1, dim=-1)
        start_logits = start_logits.squeeze(-1)
        end_logits = end_logits.squeeze(-1)

        total_loss = None
        if start_positions is not None and end_positions is not None:
            # If we are on multi-GPU, split add a dimension
            if len(start_positions.size()) > 1:
                start_positions = start_positions.squeeze(-1)
            if len(end_positions.size()) > 1:
                end_positions = end_positions.squeeze(-1)
            # sometimes the start/end positions are outside our model inputs, we ignore these terms
            ignored_index = start_logits.size(1)
            start_positions.clamp_(0, ignored_index)
            end_positions.clamp_(0, ignored_index)

            loss_fct = CrossEntropyLoss(ignore_index=ignored_index)
            start_loss = loss_fct(start_logits, start_positions)
            end_loss = loss_fct(end_logits, end_positions)
            total_loss = (start_loss + end_loss) / 2

        if not return_dict:
            output = (
                start_logits,
                end_logits,
            ) + outputs[1:]
            return ((total_loss,) + output) if total_loss is not None else output

        return Seq2SeqQuestionAnsweringModelOutput(
            loss=total_loss,
            start_logits=start_logits,
            end_logits=end_logits,
            past_key_values=outputs.past_key_values,
            decoder_hidden_states=outputs.decoder_hidden_states,
            decoder_attentions=outputs.decoder_attentions,
            cross_attentions=outputs.cross_attentions,
            encoder_last_hidden_state=outputs.encoder_last_hidden_state,
            encoder_hidden_states=outputs.encoder_hidden_states,
            encoder_attentions=outputs.encoder_attentions,
        )


# Copied from transformers.models.bart.modeling_bart.BartDecoderWrapper with Bart->MBart
class MBartDecoderWrapper(MBartPreTrainedModel):
    """
    This wrapper class is a helper class to correctly load pretrained checkpoints when the causal language model is
    used in combination with the :class:`~transformers.EncoderDecoderModel` framework.
    """

    def __init__(self, config):
        super().__init__(config)
        self.decoder = MBartDecoder(config)

    def forward(self, *args, **kwargs):
        return self.decoder(*args, **kwargs)


# Copied from transformers.models.bart.modeling_bart.BartForCausalLM with Bart->MBart
class MBartForCausalLM(MBartPreTrainedModel):
    def __init__(self, config):
        super().__init__(config)
        config = copy.deepcopy(config)
        config.is_decoder = True
        config.is_encoder_decoder = False
        self.model = MBartDecoderWrapper(config)

        self.lm_head = nn.Linear(config.hidden_size, config.vocab_size, bias=False)

        self.init_weights()

    def get_input_embeddings(self):
        return self.model.decoder.embed_tokens

    def set_input_embeddings(self, value):
        self.model.decoder.embed_tokens = value

    def get_output_embeddings(self):
        return self.lm_head

    def set_output_embeddings(self, new_embeddings):
        self.lm_head = new_embeddings

    def set_decoder(self, decoder):
        self.model.decoder = decoder

    def get_decoder(self):
        return self.model.decoder

    @replace_return_docstrings(output_type=CausalLMOutputWithCrossAttentions, config_class=_CONFIG_FOR_DOC)
    def forward(
        self,
        input_ids=None,
        attention_mask=None,
        encoder_hidden_states=None,
        encoder_attention_mask=None,
        head_mask=None,
        encoder_head_mask=None,
        past_key_values=None,
        inputs_embeds=None,
        labels=None,
        use_cache=None,
        output_attentions=None,
        output_hidden_states=None,
        return_dict=None,
    ):
        r"""
        Args:
            input_ids (:obj:`torch.LongTensor` of shape :obj:`(batch_size, sequence_length)`):
                Indices of input sequence tokens in the vocabulary. Padding will be ignored by default should you
                provide it.

                Indices can be obtained using :class:`~transformers.MBartTokenizer`. See
                :meth:`transformers.PreTrainedTokenizer.encode` and :meth:`transformers.PreTrainedTokenizer.__call__`
                for details.

                `What are input IDs? <../glossary.html#input-ids>`__
            attention_mask (:obj:`torch.Tensor` of shape :obj:`(batch_size, sequence_length)`, `optional`):
                Mask to avoid performing attention on padding token indices. Mask values selected in ``[0, 1]``:

                - 1 for tokens that are **not masked**,
                - 0 for tokens that are **masked**.

                `What are attention masks? <../glossary.html#attention-mask>`__
            encoder_hidden_states  (:obj:`torch.FloatTensor` of shape :obj:`(batch_size, sequence_length, hidden_size)`, `optional`):
                Sequence of hidden-states at the output of the last layer of the encoder. Used in the cross-attention
                if the model is configured as a decoder.
            encoder_attention_mask (:obj:`torch.FloatTensor` of shape :obj:`(batch_size, sequence_length)`, `optional`):
                Mask to avoid performing attention on the padding token indices of the encoder input. This mask is used
                in the cross-attention if the model is configured as a decoder. Mask values selected in ``[0, 1]``:
            head_mask (:obj:`torch.Tensor` of shape :obj:`(num_layers, num_heads)`, `optional`):
                Mask to nullify selected heads of the attention modules. Mask values selected in ``[0, 1]``:

                - 1 indicates the head is **not masked**,
                - 0 indicates the heas is **masked**.

            encoder_head_mask (:obj:`torch.Tensor` of shape :obj:`(num_layers, num_heads)`, `optional`):
                Mask to nullify selected heads of the attention modules in encoder to avoid performing cross-attention
                on hidden heads. Mask values selected in ``[0, 1]``:

                - 1 indicates the head is **not masked**,
                - 0 indicates the heas is **masked**.

            past_key_values (:obj:`tuple(tuple(torch.FloatTensor))` of length :obj:`config.n_layers` with each tuple having 4 tensors of shape :obj:`(batch_size, num_heads, sequence_length - 1, embed_size_per_head)`):
                Contains precomputed key and value hidden-states of the attention blocks. Can be used to speed up
                decoding.

                If :obj:`past_key_values` are used, the user can optionally input only the last ``decoder_input_ids``
                (those that don't have their past key value states given to this model) of shape :obj:`(batch_size, 1)`
                instead of all ``decoder_input_ids`` of shape :obj:`(batch_size, sequence_length)`.
            labels (:obj:`torch.LongTensor` of shape :obj:`(batch_size, sequence_length)`, `optional`):
                Labels for computing the masked language modeling loss. Indices should either be in ``[0, ...,
                config.vocab_size]`` or -100 (see ``input_ids`` docstring). Tokens with indices set to ``-100`` are
                ignored (masked), the loss is only computed for the tokens with labels in ``[0, ...,
                config.vocab_size]``.
            use_cache (:obj:`bool`, `optional`):
                If set to :obj:`True`, :obj:`past_key_values` key value states are returned and can be used to speed up
                decoding (see :obj:`past_key_values`).

                - 1 for tokens that are **not masked**,
                - 0 for tokens that are **masked**.
            output_attentions (:obj:`bool`, `optional`):
                Whether or not to return the attentions tensors of all attention layers. See ``attentions`` under
                returned tensors for more detail.
            output_hidden_states (:obj:`bool`, `optional`):
                Whether or not to return the hidden states of all layers. See ``hidden_states`` under returned tensors
                for more detail.
            return_dict (:obj:`bool`, `optional`):
                Whether or not to return a :class:`~transformers.file_utils.ModelOutput` instead of a plain tuple.

        Returns:

        Example::

            >>> from transformers import MBartTokenizer, MBartForCausalLM

            >>> tokenizer = MBartTokenizer.from_pretrained('facebook/bart-large')
            >>> model = MBartForCausalLM.from_pretrained('facebook/bart-large', add_cross_attention=False)
            >>> assert model.config.is_decoder, f"{model.__class__} has to be configured as a decoder."
            >>> inputs = tokenizer("Hello, my dog is cute", return_tensors="pt")
            >>> outputs = model(**inputs)

            >>> last_hidden_states = outputs.last_hidden_state
        """

        output_attentions = output_attentions if output_attentions is not None else self.config.output_attentions
        output_hidden_states = (
            output_hidden_states if output_hidden_states is not None else self.config.output_hidden_states
        )
        return_dict = return_dict if return_dict is not None else self.config.use_return_dict

        # decoder outputs consists of (dec_features, layer_state, dec_hidden, dec_attn)
        outputs = self.model.decoder(
            input_ids=input_ids,
            attention_mask=attention_mask,
            encoder_hidden_states=encoder_hidden_states,
            encoder_attention_mask=encoder_attention_mask,
            head_mask=head_mask,
            encoder_head_mask=encoder_head_mask,
            past_key_values=past_key_values,
            inputs_embeds=inputs_embeds,
            use_cache=use_cache,
            output_attentions=output_attentions,
            output_hidden_states=output_hidden_states,
            return_dict=return_dict,
        )

        logits = self.lm_head(outputs[0])

        loss = None
        if labels is not None:
            loss_fct = CrossEntropyLoss()
            loss = loss_fct(logits.view(-1, self.config.vocab_size), labels.view(-1))

        if not return_dict:
            output = (logits,) + outputs[1:]
            return (loss,) + output if loss is not None else output

        return CausalLMOutputWithCrossAttentions(
            loss=loss,
            logits=logits,
            past_key_values=outputs.past_key_values,
            hidden_states=outputs.hidden_states,
            attentions=outputs.attentions,
            cross_attentions=outputs.cross_attentions,
        )

    def prepare_inputs_for_generation(self, input_ids, past=None, attention_mask=None, use_cache=None, **kwargs):
        # if model is used as a decoder in encoder-decoder model, the decoder attention mask is created on the fly
        if attention_mask is None:
            attention_mask = input_ids.new_ones(input_ids.shape)

        if past:
            input_ids = input_ids[:, -1:]
        # first step, decoder_cached_states are empty
        return {
            "input_ids": input_ids,  # encoder_outputs is defined. input_ids not needed
            "attention_mask": attention_mask,
            "past_key_values": past,
            "use_cache": use_cache,
        }

    @staticmethod
    def _reorder_cache(past, beam_idx):
        reordered_past = ()
        for layer_past in past:
            reordered_past += (tuple(past_state.index_select(0, beam_idx) for past_state in layer_past),)
        return reordered_past<|MERGE_RESOLUTION|>--- conflicted
+++ resolved
@@ -1035,7 +1035,6 @@
             hidden_states = hidden_states*torch.sigmoid(self.self_relevance_layer(hidden_states)) # Do self relevance as usual.
         ## Modified by Raj Dabre. End.
         
-<<<<<<< HEAD
         if adaptor_layers is not None and not deep_adaptor_tuning: ## Apply adaptor layer for final encoder layer.
             hidden_states = adaptor_layers(hidden_states, True)
 
@@ -1045,12 +1044,6 @@
             hidden_states = self.layer_norm(hidden_states)
             if output_hidden_states:
                 encoder_states = encoder_states + (hidden_states,)
-=======
-        hidden_states = self.layer_norm(hidden_states)
-        
-        if output_hidden_states:
-            encoder_states = encoder_states + (hidden_states,)
->>>>>>> 974a7988
 
         
         
@@ -1272,12 +1265,7 @@
         all_self_attns = () if output_attentions else None
         all_cross_attentions = () if (output_attentions and encoder_hidden_states is not None) else None
         ## Modified by Raj Dabre. Start.
-<<<<<<< HEAD
         additional_all_cross_attentions = () if self.config.multi_source and (self.config.multi_source_method == "merge_after_attention" or self.config.multi_source_method == "self_relevance_and_merge_after_attention" or self.config.multi_source_method == "merge_after_attention_with_context_relevance_only" or self.config.multi_source_method == "self_relevance_and_merge_after_attention_with_context_relevance_only" or self.config.multi_source_method == "mid_fusion_merge_after_attention" or self.config.multi_source_method == "bottleneck_mid_fusion_merge_after_attention") and output_attentions and additional_encoder_hidden_states is not None else None
-=======
-        if self.config.multi_source_method == "merge_after_attention" or self.config.multi_source_method == "self_relevance_and_merge_after_attention" or self.config.multi_source_method == "merge_after_attention_with_context_relevance_only" or self.config.multi_source_method == "self_relevance_and_merge_after_attention_with_context_relevance_only":
-            additional_all_cross_attentions = () if (output_attentions and encoder_hidden_states is not None) else None
->>>>>>> 974a7988
         next_decoder_cache = () if use_cache else None
         if self.config.multi_source and (self.config.multi_source_method == "merge_before_attention" or self.config.multi_source_method == "self_relevance_and_merge_before_attention" or self.config.multi_source_method == "mid_fusion_merge_before_attention" or self.config.multi_source_method == "bottleneck_mid_fusion_merge_before_attention" ):
             encoder_hidden_states = torch.cat([encoder_hidden_states, additional_encoder_hidden_states], 1) ## Concatenate sequences blindly along the sequence axis. 
@@ -1713,15 +1701,10 @@
             additional_encoder_last_hidden_state=additional_encoder_outputs.last_hidden_state if self.config.multi_source else None,
             additional_encoder_hidden_states=additional_encoder_outputs.hidden_states if self.config.multi_source else None,
             additional_encoder_attentions=additional_encoder_outputs.attentions if self.config.multi_source else None,
-<<<<<<< HEAD
             additional_cross_attentions=decoder_outputs.additional_cross_attentions if self.config.multi_source and (self.config.multi_source_method == "merge_after_attention" or self.config.multi_source_method == "self_relevance_and_merge_after_attention" or self.config.multi_source_method == "merge_after_attention_with_context_relevance_only" or self.config.multi_source_method == "self_relevance_and_merge_after_attention_with_context_relevance_only" or self.config.multi_source_method == "mid_fusion_merge_after_attention" or self.config.multi_source_method == "bottleneck_mid_fusion_merge_after_attention") else (),
             context_encoder_representations = context_encoder_representations if self.config.multi_source and (self.config.multi_source_method == "additional_source_attention" or self.config.multi_source_method == "mid_fusion_merge_before_attention" or self.config.multi_source_method == "bottleneck_mid_fusion_merge_before_attention" or self.config.multi_source_method == "bottleneck_mid_fusion_merge_after_attention" or self.config.multi_source_method == "mid_fusion_merge_after_attention") else None, ## Find a way to return all contents of context_encoder_representations in the future.
             encoder_moe_losses = encoder_outputs.moe_losses, 
             decoder_moe_losses = decoder_outputs.moe_losses, 
-=======
-            additional_cross_attentions=decoder_outputs.additional_cross_attentions if self.config.multi_source and (self.config.multi_source_method == "merge_after_attention" or self.config.multi_source_method == "self_relevance_and_merge_after_attention" or self.config.multi_source_method == "merge_after_attention_with_context_relevance_only" or self.config.multi_source_method == "self_relevance_and_merge_after_attention_with_context_relevance_only") else (),
-            context_encoder_representations = context_encoder_representations if self.config.multi_source and (self.config.multi_source_method == "additional_source_attention") else None, ## Find a way to return all contents of context_encoder_representations in the future.
->>>>>>> 974a7988
         )
         ## Modified by Raj Dabre. End.
 
